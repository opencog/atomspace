/*
 * tests/query/QuoteUTest.cxxtest
 *
 * Copyright (C) 2014 Linas Vepstas
 * All Rights Reserved
 *
 * This program is free software; you can redistribute it and/or modify
 * it under the terms of the GNU Affero General Public License v3 as
 * published by the Free Software Foundation and including the exceptions
 * at http://opencog.org/wiki/Licenses
 *
 * This program is distributed in the hope that it will be useful,
 * but WITHOUT ANY WARRANTY; without even the implied warranty of
 * MERCHANTABILITY or FITNESS FOR A PARTICULAR PURPOSE.  See the
 * GNU General Public License for more details.
 *
 * You should have received a copy of the GNU Affero General Public License
 * along with this program; if not, write to:
 * Free Software Foundation, Inc.,
 * 51 Franklin Street, Fifth Floor, Boston, MA 02110-1301 USA.
 */

#include <opencog/atoms/base/Link.h>
#include <opencog/atoms/base/Node.h>
#include <opencog/atoms/value/LinkValue.h>
#include <opencog/atoms/value/BoolValue.h>
#include <opencog/atomspace/AtomSpace.h>
#include <opencog/guile/SchemeEval.h>
#include <opencog/util/Logger.h>
#include <cxxtest/TestSuite.h>

using namespace opencog;

class QuoteUTest: public CxxTest::TestSuite
{
private:
    AtomSpacePtr as;
    SchemeEval* eval;

public:
    QuoteUTest(void)
    {
        logger().set_level(Logger::DEBUG);
        logger().set_print_to_stdout_flag(true);
        logger().set_timestamp_flag(false);

        as = createAtomSpace();
        eval = SchemeEval::get_scheme_evaluator(as);
        eval->eval("(add-to-load-path \"" PROJECT_SOURCE_DIR "\")");

    }

    ~QuoteUTest()
    {
        // Erase the log file if no assertions failed.
        if (!CxxTest::TestTracker::tracker().suiteFailed())
                std::remove(logger().get_filename().c_str());
    }

    void setUp(void);
    void tearDown(void);

    void test_quoted_variable(void);
    void test_nest(void);
    void test_throw(void);
    void test_gpn_bindy(void);
    void test_gpn_get_times_link(void);
    void test_double_quote(void);
    void test_impossible(void);
    void test_numeric_greater(void);
    void test_crash(void);
    void test_exec_getlink(void);
    void test_quote_self(void);
    void test_quote_glob(void);
    void test_quote_scope(void);
};

void QuoteUTest::tearDown(void)
{
    as->clear();
}

void QuoteUTest::setUp(void)
{
    as->clear();
}

#define getarity(hand) hand->get_arity()
#define getlink(hand,pos) hand->getOutgoingAtom(pos)
#define getname(hand) hand->get_name()

/*
 * QuoteLink unit test.  Test quoted variables.
 */
void QuoteUTest::test_quoted_variable(void)
{
    logger().debug("BEGIN TEST: %s", __FUNCTION__);

    eval->eval("(load-from-path \"tests/query/quote-var.scm\")");

    Handle bindy = eval->eval_h("bindy");

    Handle banana = HandleCast(bindy->execute(as.get()));
    TS_ASSERT_EQUALS(1, getarity(banana));

    banana = getlink(banana, 0);
    TS_ASSERT_EQUALS(CONCEPT_NODE, banana->get_type());
    TS_ASSERT_EQUALS(0, strcmp("banana", getname(banana).c_str()));

    // ----------------------------------------------
    logger().debug("BEGIN subtest bother: %s", __FUNCTION__);
    bindy = eval->eval_h("bother");

    banana = HandleCast(bindy->execute(as.get()));
    TS_ASSERT_EQUALS(1, getarity(banana));

    banana = getlink(banana, 0);
    TS_ASSERT_EQUALS(CONCEPT_NODE, banana->get_type());
    TS_ASSERT_EQUALS(0, strcmp("banana", getname(banana).c_str()));

    // ----------------------------------------------
    logger().debug("BEGIN subtest bunbound: %s", __FUNCTION__);
    bindy = eval->eval_h("bunbound");

    banana = HandleCast(bindy->execute(as.get()));
    TS_ASSERT_EQUALS(1, getarity(banana));

    banana = getlink(banana, 0);
    TS_ASSERT_EQUALS(CONCEPT_NODE, banana->get_type());
    TS_ASSERT_EQUALS(0, strcmp("banana", getname(banana).c_str()));

    logger().debug("END TEST: %s", __FUNCTION__);
}

/*
 * QuoteLink unit test.  Test nested quoted variables.
 */
void QuoteUTest::test_nest(void)
{
    logger().debug("BEGIN TEST: %s", __FUNCTION__);

    eval->eval("(load-from-path \"tests/query/quote-nest.scm\")");

    Handle bindy = eval->eval_h("bindy");

    Handle allstar = HandleCast(bindy->execute(as.get()));
    TS_ASSERT_EQUALS(1, getarity(allstar));

    allstar = getlink(allstar, 0);
    TS_ASSERT_EQUALS(PREDICATE_NODE, allstar->get_type());
    TS_ASSERT_EQUALS(std::string("all-var"), getname(allstar));

    logger().debug("END TEST: %s", __FUNCTION__);
}

void QuoteUTest::test_throw(void)
{
    logger().debug("BEGIN TEST: %s", __FUNCTION__);

    bool did_throw = false;
    try
    {
#define al as->add_link
#define an as->add_node
        Handle var_a = an(VARIABLE_NODE, "$var-a");
        Handle var_b = an(VARIABLE_NODE, "$var-b");
        Handle bindy = al(COLLECTION_OF_LINK, {al(QUERY_LINK,
                          var_a,
                          al(EVALUATION_LINK,
                             var_a,
                             al(QUOTE_LINK, var_a, var_b)),
                          var_a)});
#undef al
#undef an
    }
    catch (const InvalidParamException& e)
    {
        did_throw = true;
    }

    TS_ASSERT_EQUALS(true, did_throw);

    logger().debug("END TEST: %s", __FUNCTION__);
}

/*
 * QuoteLink unit test.  Test proper search scope
 */
void QuoteUTest::test_gpn_bindy(void)
{
    logger().debug("BEGIN TEST: %s", __FUNCTION__);

    eval->eval("(load-from-path \"tests/query/quote-gpn.scm\")");

    Handle bindy = eval->eval_h("bindy");

    Handle allstar = HandleCast(bindy->execute(as.get()));
    TS_ASSERT_EQUALS(1, getarity(allstar));

    allstar = getlink(allstar, 0);
    TS_ASSERT_EQUALS(LIST_LINK, allstar->get_type());
    TS_ASSERT_EQUALS(2, getarity(allstar));

    logger().debug("END TEST: %s", __FUNCTION__);
}

/*
 * Test matching quoted TimesLink
 */
void QuoteUTest::test_gpn_get_times_link(void)
{
    logger().debug("BEGIN TEST: %s", __FUNCTION__);

    eval->eval("(load-from-path \"tests/query/quote-gpn.scm\")");

    Handle get_times_link = eval->eval_h("get-times-link");

    Handle result = HandleCast(get_times_link->execute(as.get()));
    TS_ASSERT_EQUALS(1, getarity(result));

    Handle times_link = getlink(result, 0);
    TS_ASSERT_EQUALS(LIST_LINK, times_link->get_type());
    TS_ASSERT_EQUALS(2, getarity(times_link));

    logger().debug("END TEST: %s", __FUNCTION__);
}

/*
 * QuoteLink unit test.  Test double-quotes.
 */
void QuoteUTest::test_double_quote(void)
{
    logger().debug("BEGIN TEST: %s", __FUNCTION__);

    eval->eval("(load-from-path \"tests/query/quote-quote.scm\")");

    Handle bindy = eval->eval_h("bindy");

    Handle banana = HandleCast(bindy->execute(as.get()));
    TS_ASSERT_EQUALS(1, getarity(banana));

    banana = getlink(banana, 0);
    TS_ASSERT_EQUALS(CONCEPT_NODE, banana->get_type());
    TS_ASSERT_EQUALS(0, strcmp("banana", getname(banana).c_str()));

    logger().debug("END TEST: %s", __FUNCTION__);
}

// Test bug #1531
void QuoteUTest::test_impossible(void)
{
    logger().debug("BEGIN TEST: %s", __FUNCTION__);

    eval->eval("(load-from-path \"tests/query/quote-impossible.scm\")");

    Handle imp = eval->eval_h("imp");

    ValuePtr vp = imp->execute(as.get());

    // Mostly we expect the above to not throw or assert.
    // Getting back false BoolValue (no groundings at all) is a bonus.
    BoolValuePtr bvp = BoolValueCast(vp);
    TS_ASSERT(not bvp->get_bit(0));

    logger().debug("END TEST: %s", __FUNCTION__);
}

/*
 * QuoteLink unit test.  Derivative of the GreaterThanUTest,
 * this one differs by explicitly quoting the GroundedSchemaNode,
 * so that it is explicitly matched, instead of being treated as
 * a virtual.
 */
void QuoteUTest::test_numeric_greater(void)
{
    logger().debug("BEGIN TEST: %s", __FUNCTION__);

    eval->eval("(load-from-path \"tests/query/quote-greater.scm\")");

    Handle richer_than_george = eval->eval_h("(richer-than-george)");
    Handle richer_than_susan = eval->eval_h("(richer-than-susan)");
    Handle richer_than_obama = eval->eval_h("(richer-than-obama)");
    Handle richer_than_gates = eval->eval_h("(richer-than-gates)");

    Handle people_richer_than_george = HandleCast(richer_than_george->execute(as.get()));
    Handle people_richer_than_susan = HandleCast(richer_than_susan->execute(as.get()));
    Handle people_richer_than_obama = HandleCast(richer_than_obama->execute(as.get()));
    Handle people_richer_than_gates = HandleCast(richer_than_gates->execute(as.get()));

    TS_ASSERT_EQUALS(0, getarity(people_richer_than_gates));
    TS_ASSERT_EQUALS(0, getarity(people_richer_than_obama));
    TS_ASSERT_EQUALS(1, getarity(people_richer_than_george));
    TS_ASSERT_EQUALS(2, getarity(people_richer_than_susan));

    logger().debug("END TEST: %s", __FUNCTION__);
}

void QuoteUTest::test_crash(void)
{
    logger().debug("BEGIN TEST: %s", __FUNCTION__);

    eval->eval("(load-from-path \"tests/query/quote-crash.scm\")");

    // If we can execute this without crashing, the test is successful.
    Handle cr = eval->eval_h("(cog-execute! crasher)");
    TS_ASSERT_EQUALS(1, getarity(cr));

    // inf loops should no longer occur.
    Handle infloop = eval->eval_h("infloop");
    bool did_throw = false;
    try {
        Handle inf = HandleCast(infloop->execute(as.get()));
        printf("infloop is %s\n", inf->to_short_string().c_str());
    }
    catch (const RuntimeException&)
    {
        did_throw = true;
    }

    printf("did_throw: %d\n", did_throw);
    TS_ASSERT(not did_throw);

    logger().debug("END TEST: %s", __FUNCTION__);
}

// Test for bug #646. QuoteLink placed below MeetLink should not
// be discarded before beginning of pattern matching.
void QuoteUTest::test_exec_getlink(void)
{
    logger().debug("BEGIN TEST: %s", __FUNCTION__);

    eval->eval("(load-from-path \"tests/query/quote-exec-getlink.scm\")");

    Handle exe = eval->eval_h("(cog-execute! z-get)");
    TS_ASSERT_EQUALS(1, getarity(exe));

    logger().debug("END TEST: %s", __FUNCTION__);
}

// Test for bug #2583
void QuoteUTest::test_quote_self(void)
{
    logger().debug("BEGIN TEST: %s", __FUNCTION__);

    eval->eval("(load-from-path \"tests/query/quote-self.scm\")");

    ValuePtr vp = eval->eval_v("(cog-execute! self-ground)");
    TS_ASSERT(nameserver().isA(vp->get_type(), LINK_VALUE));

    HandleSeq hs(LinkValueCast(vp)->to_handle_seq());
    TS_ASSERT_EQUALS(1, hs.size());

    Handle ex = eval->eval_h("expect");
    logger().debug("expected: %s\n", ex->to_string().c_str());
    logger().debug("got: %s\n", hs[0]->to_string().c_str());
    TS_ASSERT_EQUALS(ex, hs[0]);

    logger().debug("END TEST: %s", __FUNCTION__);
}

// Test for bug #2583 (simpler version of above)
void QuoteUTest::test_quote_glob(void)
{
    logger().debug("BEGIN TEST: %s", __FUNCTION__);

    eval->eval("(load-from-path \"tests/query/quote-glob.scm\")");

    ValuePtr vp = eval->eval_v("(cog-execute! quote-glob)");
    TS_ASSERT(nameserver().isA(vp->get_type(), LINK_VALUE));

    HandleSeq hs(LinkValueCast(vp)->to_handle_seq());
    TS_ASSERT_EQUALS(1, hs.size());

    Handle ex = eval->eval_h("expect");
<<<<<<< HEAD
    logger().debug("expected: %s\n", ex->to_string().c_str());
    logger().debug("got: %s\n", hs[0]->to_string().c_str());
=======
    logger().debug("Expected: %s", ex->to_string().c_str());
    logger().debug("Got: %s", hs[0]->to_string().c_str());
>>>>>>> 507d41dc
    TS_ASSERT_EQUALS(ex, hs[0]);

    logger().debug("END TEST: %s", __FUNCTION__);
}

// URE meta-pattern
void QuoteUTest::test_quote_scope(void)
{
    logger().debug("BEGIN TEST: %s", __FUNCTION__);

    eval->eval("(load-from-path \"tests/query/quote-scope.scm\")");

    ValuePtr vp = eval->eval_v("(cog-execute! quote-scope)");
    TS_ASSERT(nameserver().isA(vp->get_type(), LINK_VALUE));

    HandleSeq hs(LinkValueCast(vp)->to_handle_seq());
    TS_ASSERT_EQUALS(1, hs.size());

    Handle ex = eval->eval_h("expect");
    TS_ASSERT_EQUALS(ex, as->add_atom(hs[0]));

    logger().debug("END TEST: %s", __FUNCTION__);
}<|MERGE_RESOLUTION|>--- conflicted
+++ resolved
@@ -372,13 +372,8 @@
     TS_ASSERT_EQUALS(1, hs.size());
 
     Handle ex = eval->eval_h("expect");
-<<<<<<< HEAD
-    logger().debug("expected: %s\n", ex->to_string().c_str());
-    logger().debug("got: %s\n", hs[0]->to_string().c_str());
-=======
     logger().debug("Expected: %s", ex->to_string().c_str());
     logger().debug("Got: %s", hs[0]->to_string().c_str());
->>>>>>> 507d41dc
     TS_ASSERT_EQUALS(ex, hs[0]);
 
     logger().debug("END TEST: %s", __FUNCTION__);
