--- conflicted
+++ resolved
@@ -103,12 +103,9 @@
 		${COGUTIL_LIBRARY}
 	)
 
-<<<<<<< HEAD
+	ADD_GUILE_TEST(DotProductUTest dot-product-test.scm)
 	ADD_GUILE_TEST(MeetLinkValueTest meet-link-value.scm)
 
-=======
-	ADD_GUILE_TEST(DotProductUTest dot-product-test.scm)
->>>>>>> 2b108998
 ENDIF (HAVE_GUILE)
 
 # Run only the tests in this subdirectory
