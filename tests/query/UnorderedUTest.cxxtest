/*
 * tests/query/UnorderedUTest.cxxtest
 *
 * Copyright (C) 2009, 2011, 2014 Linas Vepstas <linasvepstas@gmail.com>
 * All Rights Reserved
 *
 * This program is free software; you can redistribute it and/or modify
 * it under the terms of the GNU Affero General Public License v3 as
 * published by the Free Software Foundation and including the exceptions
 * at http://opencog.org/wiki/Licenses
 *
 * This program is distributed in the hope that it will be useful,
 * but WITHOUT ANY WARRANTY; without even the implied warranty of
 * MERCHANTABILITY or FITNESS FOR A PARTICULAR PURPOSE.  See the
 * GNU General Public License for more details.
 *
 * You should have received a copy of the GNU Affero General Public License
 * along with this program; if not, write to:
 * Free Software Foundation, Inc.,
 * 51 Franklin Street, Fifth Floor, Boston, MA 02110-1301 USA.
 */

#include <opencog/guile/SchemeEval.h>
#include <opencog/guile/SchemeSmob.h>
#include <opencog/util/Logger.h>
#include "imply.h"

#include "test-types.h"

using namespace opencog;

class UnorderedUTest :  public CxxTest::TestSuite
{
	private:
		AtomSpace *as;
		Handle pair;
		Handle disorder;
		Handle disordered;
		Handle disor_more;
		Handle exhaust;
		Handle exhaust2;
		Handle exhaust3;
		Handle exhaust4;
		Handle exhaust5;
		Handle exhaust_eq_12;
		Handle exhaust_eq_6;

	public:

		UnorderedUTest(void)
		{
			logger().set_level(Logger::DEBUG);
			logger().set_print_to_stdout_flag(true);
			logger().set_timestamp_flag(false);
#include "test-types.cc"
		}

		~UnorderedUTest()
		{
			// erase the log file if no assertions failed
			if (!CxxTest::TestTracker::tracker().suiteFailed())
				std::remove(logger().get_filename().c_str());
		}

		void setUp(void);

		void tearDown(void) { }

		void test_un1(void);
		void test_un2(void);
		void test_exhaust(void);
<<<<<<< HEAD
		void test_embed(void);
=======
		void xtest_embed(void);
		void xtest_cube(void);
>>>>>>> 04ca3f1b
};

/*
 * This function sets up an implication link, and some data.
 */
#define an as->add_node
#define al as->add_link
void UnorderedUTest::setUp(void)
{
	as = new AtomSpace();
	SchemeEval* eval = new SchemeEval(as);
	eval->eval("(add-to-load-path \"" PROJECT_SOURCE_DIR "\")");

	eval->eval("(load-from-path \"tests/query/test_types.scm\")");
	eval->eval("(load-from-path \"tests/query/unordered.scm\")");
	eval->eval("(load-from-path \"tests/query/unordered-more.scm\")");
	eval->eval("(load-from-path \"tests/query/unordered-exhaust.scm\")");

	// Create an implication link that will be tested.
	pair = eval->apply("pair", Handle::UNDEFINED);
	disorder = eval->apply("blink", Handle::UNDEFINED);
	disordered = eval->apply("blinker", Handle::UNDEFINED);
	disor_more = eval->apply("blank", Handle::UNDEFINED);
	exhaust = eval->apply("exhaust", Handle::UNDEFINED);
	exhaust2 = eval->apply("exhaust-2", Handle::UNDEFINED);
	exhaust3 = eval->apply("exhaust-3", Handle::UNDEFINED);
	exhaust4 = eval->apply("exhaust-4", Handle::UNDEFINED);
	exhaust5 = eval->apply("exhaust-5", Handle::UNDEFINED);
	exhaust_eq_12 = eval->apply("exhaust-eq-12", Handle::UNDEFINED);
	exhaust_eq_6 = eval->apply("exhaust-eq-6", Handle::UNDEFINED);
	delete eval;
}

/*
 * Test of pattern matching on unordered links. This turns out to be
 * rather stressful on the pattern matcher, as it requires a bit of a
 * combinatoric explosion of the search space, under certain circumstances.
 * The trick is, of course, not to search too much, and not to search too
 * little.
 */
#define getlink(hand,pos) hand->getOutgoingAtom(pos)
#define getarity(hand) hand->get_arity()

void UnorderedUTest::test_un1(void)
{
	logger().debug("BEGIN TEST: %s", __FUNCTION__);

	// Make sure the scheme file actually loaded!
	TSM_ASSERT("Failed to load test data", Handle::UNDEFINED != pair);
	TSM_ASSERT("Failed to load test data", Handle::UNDEFINED != disorder);
	TSM_ASSERT("Failed to load test data", Handle::UNDEFINED != disordered);

	// Result should be a ListLink w/ two solutions
	Handle result = bindlink(as, pair);

	logger().debug("pair result is %s\n", SchemeSmob::to_string(result).c_str());
	TSM_ASSERT_EQUALS("wrong number of solutions found", 2, getarity(result));

	// Result should be a ListLink w/ one solution. Well, actually, two
	// solutions.  One should bind the NumberNode, Goournded schema node,
	// the other should bind to VariableNodes appearing elsewhere in the
	// atomspace.  We could avoid this by using TypedVariableLinks, but this
	// potentially confused the test case even more ... so we don't
	result = bindlink(as, disorder);
	logger().debug() << "Disorder Result is this:\n" << result->to_string();

	logger().debug("first result is %s\n", SchemeSmob::to_string(result).c_str());
	TSM_ASSERT_EQUALS("wrong number of solutions found", 2, getarity(result));

	// Result should be a ListLink w/ one solution. Well, actually, two as above.
	result = bindlink(as, disordered);
	logger().debug() << "DisorderED Result is this:\n" << result->to_string();

	logger().debug("next result is %s\n", SchemeSmob::to_string(result).c_str());
	TSM_ASSERT_EQUALS("wrong number of solutions found", 2, getarity(result));

	logger().debug("END TEST: %s", __FUNCTION__);
}

void UnorderedUTest::test_un2(void)
{
	logger().debug("BEGIN TEST: %s", __FUNCTION__);

	// Make sure the scheme file actually loaded!
	TSM_ASSERT("Failed to load test data", Handle::UNDEFINED != disor_more);

	// Result should be a ListLink w/ one solution
	Handle result = bindlink(as, disor_more);

	logger().debug("second result is %s\n", SchemeSmob::to_string(result).c_str());
	TSM_ASSERT_EQUALS("wrong number of solutions found", 1, getarity(result));

	logger().debug("END TEST: %s", __FUNCTION__);
}

void UnorderedUTest::test_exhaust(void)
{
	logger().debug("BEGIN TEST: %s", __FUNCTION__);

	// Make sure the scheme file actually loaded!
	TSM_ASSERT("Failed to load test data", Handle::UNDEFINED != exhaust);
	TSM_ASSERT("Failed to load test data", Handle::UNDEFINED != exhaust2);
	TSM_ASSERT("Failed to load test data", Handle::UNDEFINED != exhaust3);
	TSM_ASSERT("Failed to load test data", Handle::UNDEFINED != exhaust4);
	TSM_ASSERT("Failed to load test data", Handle::UNDEFINED != exhaust5);
	TSM_ASSERT("Failed to load test data", Handle::UNDEFINED != exhaust_eq_12);
	TSM_ASSERT("Failed to load test data", Handle::UNDEFINED != exhaust_eq_6);

	// --------------------
	// Result should be a ListLink w/ 60 solutions.
	Handle result = bindlink(as, exhaust);

	logger().debug("exhaustive result is %s\n", SchemeSmob::to_string(result).c_str());
	TSM_ASSERT_EQUALS("wrong number of solutions found", 60, getarity(result));

	// --------------------
	// Result should be a ListLink w/ 72 solutions
	result = bindlink(as, exhaust2);

	logger().debug("exhaust-2 result is %s\n", SchemeSmob::to_string(result).c_str());
	TSM_ASSERT_EQUALS("wrong number of solutions found", 72, getarity(result));

	// --------------------
	// Result should be a ListLink w/ 12 solutions
	result = bindlink(as, exhaust3);

	logger().debug("exhaust-3 result is %s\n", SchemeSmob::to_string(result).c_str());
	TSM_ASSERT_EQUALS("wrong number of solutions found", 12, getarity(result));

	// --------------------
	// Result should be a ListLink w/ 6 solutions
	result = bindlink(as, exhaust4);

	logger().debug("exhaust-4 result is %s\n", SchemeSmob::to_string(result).c_str());
	TSM_ASSERT_EQUALS("wrong number of solutions found", 6, getarity(result));

	// --------------------
	// Result should be a ListLink w/ 6 solutions
	result = bindlink(as, exhaust5);

	logger().debug("exhaust-5 result is %s\n", SchemeSmob::to_string(result).c_str());
	TSM_ASSERT_EQUALS("wrong number of solutions found", 6, getarity(result));

	// --------------------
	// Result should be a ListLink w/ 12 solutions
	result = bindlink(as, exhaust_eq_12);

	logger().debug("exhaust-eq-12 result is %s\n", SchemeSmob::to_string(result).c_str());
	TSM_ASSERT_EQUALS("wrong number of solutions found", 12, getarity(result));

	// --------------------
	// Result should be a ListLink w/ 6 solutions
	result = bindlink(as, exhaust_eq_6);

	logger().debug("exhaust-eq-6 result is %s\n", SchemeSmob::to_string(result).c_str());
	TSM_ASSERT_EQUALS("wrong number of solutions found", 6, getarity(result));

	logger().debug("END TEST: %s", __FUNCTION__);
}

void UnorderedUTest::test_embed(void)
{
	logger().debug("BEGIN TEST: %s", __FUNCTION__);

	SchemeEval* eval = new SchemeEval(as);
	eval->eval("(load-from-path \"tests/query/unordered-embed.scm\")");
	Handle expected = eval->eval_h("expect-embedded-set");

	// Make sure the scheme file actually loaded!
	TSM_ASSERT("Failed to load test data", expected);

	// Result should be a SetLink w/ two solutions
	Handle result = eval->eval_h("(cog-execute! embedded-set)");

	logger().debug("embedded result is %s\n", SchemeSmob::to_string(result).c_str());
	TSM_ASSERT_EQUALS("wrong number of solutions found", 2, getarity(result));
	TSM_ASSERT_EQUALS("Incorrect result", result, expected);

	logger().debug("END TEST: %s", __FUNCTION__);
}

void UnorderedUTest::xtest_cube(void)
{
	logger().debug("BEGIN TEST: %s", __FUNCTION__);

	SchemeEval* eval = new SchemeEval(as);
	eval->eval("(load-from-path \"tests/query/unordered-embed.scm\")");
	Handle expected = eval->eval_h("expect-two-x-two");

	// Make sure the scheme file actually loaded!
	TSM_ASSERT("Failed to load test data", expected);

	// Result should be a SetLink w/ four solutions
	Handle result = eval->eval_h("(cog-execute! two-x-two)");

	logger().debug("square result is %s\n", SchemeSmob::to_string(result).c_str());
	TSM_ASSERT_EQUALS("wrong number of solutions found", 4, getarity(result));
	TSM_ASSERT_EQUALS("Incorrect result", result, expected);

	// --------------------------------------------
	// again, but cubed.
	expected = eval->eval_h("expect-cube");

	// Make sure the scheme file actually loaded!
	TSM_ASSERT("Failed to load test data", expected);

	// Result should be a SetLink w/ eight solutions
	result = eval->eval_h("(cog-execute! cube)");

	logger().debug("cube result is %s\n", SchemeSmob::to_string(result).c_str());
	TSM_ASSERT_EQUALS("wrong number of solutions found", 8, getarity(result));
	TSM_ASSERT_EQUALS("Incorrect result", result, expected);

	logger().debug("END TEST: %s", __FUNCTION__);
}<|MERGE_RESOLUTION|>--- conflicted
+++ resolved
@@ -69,12 +69,8 @@
 		void test_un1(void);
 		void test_un2(void);
 		void test_exhaust(void);
-<<<<<<< HEAD
 		void test_embed(void);
-=======
-		void xtest_embed(void);
 		void xtest_cube(void);
->>>>>>> 04ca3f1b
 };
 
 /*
