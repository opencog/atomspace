/*
 * tests/query/ExecutionOutputUTest.cxxtest
 *
 * Copyright (C) 2009 Linas Vepstas <linasvepstas@gmail.com>
 * All Rights Reserved
 *
 * This program is free software; you can redistribute it and/or modify
 * it under the terms of the GNU Affero General Public License v3 as
 * published by the Free Software Foundation and including the exceptions
 * at http://opencog.org/wiki/Licenses
 *
 * This program is distributed in the hope that it will be useful,
 * but WITHOUT ANY WARRANTY; without even the implied warranty of
 * MERCHANTABILITY or FITNESS FOR A PARTICULAR PURPOSE.  See the
 * GNU General Public License for more details.
 *
 * You should have received a copy of the GNU Affero General Public License
 * along with this program; if not, write to:
 * Free Software Foundation, Inc.,
 * 51 Franklin Street, Fifth Floor, Boston, MA 02110-1301 USA.
 */

#include <opencog/util/Logger.h>
#include <opencog/atoms/base/Link.h>
#include <opencog/atomspace/AtomSpace.h>
#include <opencog/guile/SchemeEval.h>
#include <opencog/query/BindLinkAPI.h>

#include "imply.h"

using namespace opencog;

class ExecutionOutputUTest :  public CxxTest::TestSuite
{
private:
	AtomSpace as;
	SchemeEval eval;

public:

	ExecutionOutputUTest(void) : eval(&as)
	{
		logger().set_level(Logger::DEBUG);
		logger().set_print_to_stdout_flag(true);

		eval.eval("(add-to-load-path \"..\")");
		eval.eval("(add-to-load-path \"../../..\")");
	}

	~ExecutionOutputUTest()
	{
		// erase the log file if no assertions failed
		if (!CxxTest::TestTracker::tracker().suiteFailed())
			std::remove(logger().get_filename().c_str());
	}

	void setUp(void);
	void tearDown(void);

	void test_exec(void);
	void test_varsub(void);
	void test_query_exec(void);
};

#define an as.add_node
#define al as.add_link
#define getarity(hand) hand->get_arity()
#define getlink(hand,pos) hand->getOutgoingAtom(pos)

void ExecutionOutputUTest::tearDown(void)
{
	as.clear();
}
void ExecutionOutputUTest::setUp(void)
{
}

/*
 * preposition reasoning test.
 *
 * Expect to get the following result, given the above data:
 *
 *    EvaluationLink
 *       DefinedLinguisticRelationshipNode "capital_of"
 *       ListLink
 *          WordNode "capital"
 *          DefinedLinguisticRelationshipNode "of"
 */
void ExecutionOutputUTest::test_exec(void)
{
	logger().debug("BEGIN TEST: %s", __FUNCTION__);

	/*
	 * Create an implication link that will be tested.
	 * This sets up the following structures:
	 *  # IF _obj(be, $var1) ^
	 *       $prep($var1, $var2)
	 *      THEN %ExecutionOutputLink("make-it", $var1, $prep)
	 */
	Handle clauses =
		al(AND_LINK,
			al(EVALUATION_LINK,
				an(PREDICATE_NODE, "_obj"),
				al(LIST_LINK,
					an(CONCEPT_NODE, "be"),
					an(VARIABLE_NODE, "$var1")
				)
			),
			al(EVALUATION_LINK,
				an(VARIABLE_NODE, "$prep"),
				al(LIST_LINK,
					an(VARIABLE_NODE, "$var1"),
					an(VARIABLE_NODE, "$var2")
				)
			)
		);
	Handle implicand =
		al(EXECUTION_OUTPUT_LINK,
			an(GROUNDED_SCHEMA_NODE, "scm:make-verb-prep"),
			al(LIST_LINK,
				an(VARIABLE_NODE, "$var1"),
				an(VARIABLE_NODE, "$prep")
			)
		);

	Handle hcapital;
	// Create data on which the above pattern should match
	al(EVALUATION_LINK,
		an(PREDICATE_NODE, "_obj"),
		al(LIST_LINK,
			an(CONCEPT_NODE, "be"),
			hcapital = an(CONCEPT_NODE, "capital")
		)
	)->setTruthValue(TruthValue::TRUE_TV());

	Handle hprep;
	al(EVALUATION_LINK,
		hprep = an(PREDICATE_NODE, "of"),
		al(LIST_LINK,
			an(CONCEPT_NODE, "capital"),
			an(CONCEPT_NODE, "Spain")
		)
	)->setTruthValue(TruthValue::TRUE_TV());

	const char * str =
	"(define (make-verb-prep verb prep) \n"
	"	(cog-new-link 'EvaluationLink \n"
	"		(cog-new-node 'ConceptNode \n"
	"			(string-append (cog-name verb) \"_\" (cog-name prep)) \n"
	"		) \n"
	"		(cog-new-link 'ListLink \n"
	"			(cog-new-node 'ConceptNode (cog-name verb)) \n"
	"			(cog-new-node 'PredicateNode (cog-name prep)) \n"
	"		) \n"
	"	) \n"
	")";
	eval.eval(str);

	// Result should be a ListLink
	Handle result = imply(&as, clauses, implicand);

	// There should be only one solution: the Berlin one.
	// The Madrid graph should be rejected because of the
	// NOT definite link.
	TSM_ASSERT_EQUALS("wrong number of solutions found", 1, getarity(result));

	// Then, evaluationLink, as above.
	Handle heval = getlink(result, 0);
	Handle vcap_of = getlink(heval, 0);
	Handle hlist = getlink(heval, 1);
	Handle vcapital = getlink(hlist, 0);
	Handle vprep = getlink(hlist, 1);

	TSM_ASSERT_EQUALS("incorrect capital", hcapital, vcapital);
	TSM_ASSERT_EQUALS("incorrect prep", hprep, vprep);

	logger().debug("END TEST: %s", __FUNCTION__);
}

/*
 * Test execution of variables.
 * During pattern matching, variables can bind to ExecutionOutputLinks
 * If they are then repeated in the implcand, the ExecutionOutputLink
 * must be exeucted there, with the resulting answer returned.
 *
 * Err. XXX maybe. Shouldn't the ExecutionOutputLink be executed when
 * its found??  Well, for now, we're doing what we do here. This may need
 * to change.
 */
void ExecutionOutputUTest::test_varsub(void)
{
	logger().debug("BEGIN TEST: %s", __FUNCTION__);

	const char * str = "(define (retarg x) x)\n";
	eval.eval(str);

	Handle resolution;
	// Raw data
	al(CONTEXT_LINK,
		an(CONCEPT_NODE, "situation"),
		al(EXECUTION_OUTPUT_LINK,
			an(GROUNDED_SCHEMA_NODE, "scm: retarg"),
			al(LIST_LINK,
				resolution = an(CONCEPT_NODE, "resolution")
			)
		)
	);

	Handle deliverance;
	al(CONTEXT_LINK,
		an(CONCEPT_NODE, "predicament"),
		al(EXECUTION_OUTPUT_LINK,
			an(GROUNDED_SCHEMA_NODE, "scm: retarg"),
			al(LIST_LINK,
				deliverance = an(CONCEPT_NODE, "deliverance")
			)
		)
	);

	Handle situ =
	al(BIND_LINK,
	   al(CONTEXT_LINK,
	      an(CONCEPT_NODE, "situation"),
	      an(VARIABLE_NODE, "$action")
	      ),
	   an(VARIABLE_NODE, "$action")
	);
	BindLinkPtr situation(createBindLink(*LinkCast(situ)));

	Handle pred =
	al(BIND_LINK,
	   al(CONTEXT_LINK,
	      an(CONCEPT_NODE, "predicament"),
	      an(VARIABLE_NODE, "$action")
	      ),
	   an(VARIABLE_NODE, "$action")
	);
	BindLinkPtr predicament(createBindLink(*LinkCast(pred)));

<<<<<<< HEAD
   // Now perform the search.
   DefaultImplicator simpl(as);
   simpl.implicand = situation->get_implicand();
   situation->imply(simpl, as);
=======
	// Now perform the search.
	DefaultImplicator simpl(&as);
	simpl.implicand = situation->get_implicand();
	situation->imply(simpl);
>>>>>>> f2fdcdea

	// The result_list contains a list of the grounded expressions.
	Handle res = simpl.get_result_list()[0];
	printf("res is %s\n", res->to_short_string().c_str());
	TSM_ASSERT_EQUALS("incorrect resolution", res, resolution);

<<<<<<< HEAD
   // Now perform the search.
   DefaultImplicator pimpl(as);
   pimpl.implicand = predicament->get_implicand();
   predicament->imply(pimpl, as);
=======
	// Now perform the search.
	DefaultImplicator pimpl(&as);
	pimpl.implicand = predicament->get_implicand();
	predicament->imply(pimpl);
>>>>>>> f2fdcdea

	// The result_list contains a list of the grounded expressions.
	Handle del = pimpl.get_result_list()[0];
	printf("del is %s\n", del->to_short_string().c_str());
	TSM_ASSERT_EQUALS("incorrect delivarance", del, deliverance);

	logger().debug("END TEST: %s", __FUNCTION__);
}

/*
 * Query ExecutionOutputLink atoms, with varying schemas.
 */
void ExecutionOutputUTest::test_query_exec(void)
{
	logger().debug("BEGIN TEST: %s", __FUNCTION__);

	eval.eval("(load-from-path \"tests/query/exec.scm\")");

	Handle exec_query = eval.eval_h("exec-query");
	Handle results = satisfying_set(&as, exec_query);
	TS_ASSERT_EQUALS(results->get_arity(), 3);

	logger().debug("END TEST: %s", __FUNCTION__);
}<|MERGE_RESOLUTION|>--- conflicted
+++ resolved
@@ -237,34 +237,20 @@
 	);
 	BindLinkPtr predicament(createBindLink(*LinkCast(pred)));
 
-<<<<<<< HEAD
-   // Now perform the search.
-   DefaultImplicator simpl(as);
-   simpl.implicand = situation->get_implicand();
-   situation->imply(simpl, as);
-=======
 	// Now perform the search.
 	DefaultImplicator simpl(&as);
 	simpl.implicand = situation->get_implicand();
-	situation->imply(simpl);
->>>>>>> f2fdcdea
+	situation->imply(simpl, &as);
 
 	// The result_list contains a list of the grounded expressions.
 	Handle res = simpl.get_result_list()[0];
 	printf("res is %s\n", res->to_short_string().c_str());
 	TSM_ASSERT_EQUALS("incorrect resolution", res, resolution);
 
-<<<<<<< HEAD
-   // Now perform the search.
-   DefaultImplicator pimpl(as);
-   pimpl.implicand = predicament->get_implicand();
-   predicament->imply(pimpl, as);
-=======
 	// Now perform the search.
 	DefaultImplicator pimpl(&as);
 	pimpl.implicand = predicament->get_implicand();
-	predicament->imply(pimpl);
->>>>>>> f2fdcdea
+	predicament->imply(pimpl, &as);
 
 	// The result_list contains a list of the grounded expressions.
 	Handle del = pimpl.get_result_list()[0];
