--- conflicted
+++ resolved
@@ -79,8 +79,9 @@
 
 		# All of the subsequent cython unit tests  depend on having
 		# guile working. So test guile first, and then the others.
-		ADD_TEST(CythonGuile ${NOSETESTS_EXECUTABLE} -vs
-			${CMAKE_SOURCE_DIR}/tests/cython/guile/)
+#		ADD_TEST(CythonGuile ${NOSETESTS_EXECUTABLE} -vs
+#			${CMAKE_SOURCE_DIR}/tests/cython/guile/)
+		ADD_TEST(CythonGuile gdb -batch -x /ws/atomspace/tests/cython/gdb.cmds python3)
 		SET_PROPERTY(TEST CythonGuile
 			PROPERTY ENVIRONMENT "PROJECT_SOURCE_DIR=${PROJECT_SOURCE_DIR}"
 				"PYTHONDONTWRITEBYTECODE=1"
@@ -124,21 +125,4 @@
 				"LD_LIBRARY_PATH=${PROJECT_BINARY_DIR}/opencog/guile:${PROJECT_BINARY_DIR}/opencog/guile/modules:$ENV{LD_LIBRARY_PATH}")
 	ENDIF (HAVE_ATOMSPACE)
 
-<<<<<<< HEAD
-	IF (HAVE_ATOMSPACE AND HAVE_GUILE)
-MESSAGE(STATUS "duuuude Nose: ${NOSETESTS_EXECUTABLE}")
-MESSAGE(STATUS "duuude cmake: ${CMAKE_SOURCE_DIR}")
-#		ADD_TEST(CythonGuile ${NOSETESTS_EXECUTABLE} -vs
-#			${CMAKE_SOURCE_DIR}/tests/cython/guile/)
-		ADD_TEST(CythonGuile gdb -batch -x /ws/atomspace/tests/cython/gdb.cmds python3)
-		SET_PROPERTY(TEST CythonGuile
-			PROPERTY ENVIRONMENT "PROJECT_SOURCE_DIR=${PROJECT_SOURCE_DIR}"
-				"PYTHONDONTWRITEBYTECODE=1"
-				"PYTHONPATH=${PROJECT_BINARY_DIR}/opencog/cython")
-		SET_PROPERTY(TEST CythonGuile
-			PROPERTY DEPENDS atomspace_cython scheme_wrapper)
-	ENDIF (HAVE_ATOMSPACE AND HAVE_GUILE)
-
-=======
->>>>>>> b83243db
 ENDIF (HAVE_NOSETESTS)