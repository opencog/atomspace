/*
 * BackwardChainerUTest.cxxtest
 *
 *  Created on: Oct 20, 2014
 *      Author: misgana
 */
#include <opencog/rule-engine/backwardchainer/BackwardChainer.h>
#include <opencog/rule-engine/UREConfigReader.h>
#include <opencog/guile/SchemeEval.h>
#include <opencog/guile/SchemeSmob.h>
#include <opencog/atomspace/AtomSpace.h>
#include <opencog/util/Config.h>
#include <opencog/guile/load-file.h>

using namespace opencog;
//#define DEBUG 1
class BackwardChainerUTest: public CxxTest::TestSuite
{
private:
	AtomSpace as_;
	SchemeEval eval_;
	Handle rbs1_, rbs2_;
	BackwardChainer * bc_;

public:
	BackwardChainerUTest() : eval_(&as_)
	{
		logger().setLevel(Logger::DEBUG);
		logger().setPrintToStdoutFlag(true);
	}

	void setUp();
	void tearDown();

	//void test_unify();
	//void test_filter_rules();

	void test_1rule_bc();
	void test_2rules_bc();

	void test_tvq_bc();
};

void BackwardChainerUTest::setUp()
{
	config().set("SCM_PRELOAD",
	             "opencog/atomspace/core_types.scm, "
	             "opencog/scm/utilities.scm, "
	             "opencog/scm/av-tv.scm");
	load_scm_files_from_config(as_);

	// Load PLN-utest-1 and PLN-utest-2 rule-based systems
	eval_.eval("(load-from-path \"" PROJECT_SOURCE_DIR
	           "/tests/rule-engine/bc-cpolicy-1.scm\")");
	rbs1_ = as_.getNode(CONCEPT_NODE, "PLN-utest-1");

	eval_.eval("(load-from-path \"" PROJECT_SOURCE_DIR
	           "/tests/rule-engine/bc-cpolicy-2.scm\")");
	rbs2_ = as_.getNode(CONCEPT_NODE, "PLN-utest-2");
}

void BackwardChainerUTest::tearDown()
{
	as_.clear();
}
/*
void BackwardChainerUTest::test_unify()
{
	logger().debug("BEGIN TEST: %s", __FUNCTION__);

	// empty BackwardChainer without rules
	BackwardChainer bc(&as_, std::vector<Rule>());

	Handle x = as_.addNode(VARIABLE_NODE, "$x"),
		y = as_.addNode(VARIABLE_NODE, "$y"),
		z = as_.addNode(VARIABLE_NODE, "$z"),
		west = as_.addNode(CONCEPT_NODE, "west"),
		a = as_.addNode(VARIABLE_NODE, "$a"),
		nono = as_.addNode(CONCEPT_NODE, "nono");

	string target =
		"(EvaluationLink"
		"    (PredicateNode \"sell\")"
		"    (ListLink"
		"        (VariableNode \"$x\")"
		"        (VariableNode \"$y\")"
		"        (VariableNode \"$z\")))";
	Handle htarget = eval_.eval_h(target);

	string match =
		"(EvaluationLink"
		"    (PredicateNode \"sell\")"
		"    (ListLink"
		"        (ConceptNode \"west\")"
		"        (VariableNode \"$a\")"
		"        (ConceptNode \"nono\")))";

	Handle hmatch = eval_.eval_h(match);
	VarMap result;
	bc.unify(htarget, hmatch, Handle::UNDEFINED, result);

	for (const auto& kv : result) {
		std::cout << "Key = " << kv.first->toString()
		          << "Value = " << kv.second->toString() << std::endl;
	}

	TS_ASSERT_EQUALS(result.size(), 3);
	TS_ASSERT_EQUALS(result[x], west);
	TS_ASSERT_EQUALS(result[y], a);
	TS_ASSERT_EQUALS(result[z], nono);

	logger().debug("END TEST: %s", __FUNCTION__);
}

void BackwardChainerUTest::test_filter_rules()
{
	logger().debug("BEGIN TEST: %s", __FUNCTION__);

	// load PLN-utest-2 rule-based system
	UREConfigReader cr2(as_, rbs2_);
	std::vector<Rule> rules(cr2.get_rules());


	BackwardChainer bc(&as_, rules);

	string kb_imp_str =
		"(ImplicationLink (stv .99 .99)"
		"    (AndLink"
		"        (InheritanceLink"
		"            (VariableNode \"$x\")"
		"            (ConceptNode \"American\"))"
		"        (InheritanceLink"
		"            (VariableNode \"$y\")"
		"            (ConceptNode \"weapon\"))"
		"        (EvaluationLink"
		"            (PredicateNode \"sell\")"
		"            (ListLink"
		"                (VariableNode \"$x\")"
		"                (VariableNode \"$y\")"
		"                (VariableNode \"$z\")))"
		"        (InheritanceLink"
		"            (VariableNode \"$z\")"
		"            (ConceptNode \"hostile\")))"
		"    (InheritanceLink"
		"        (VariableNode \"$x\")"
		"        (ConceptNode \"criminal\")))";
	Handle kb_imp = eval_.eval_h(kb_imp_str);

	Handle target =
		eval_.eval_h("(InheritanceLink"
		              "    (VariableNode \"$x\")"
		              "    (ConceptNode \"criminal\"))");

	vector<Rule> filtered_rules = bc.filter_rules(target);

	for (const Rule& r : filtered_rules)
		std::cout << "rule = " << r.get_name() << std::endl;

	// At least modus ponens should be in
	auto modus_ponens_it =
	        std::find_if(filtered_rules.begin(), filtered_rules.end(),
		             [](const Rule& r) {
			             return r.get_name() == "crisp-modus-ponens";
		             });
	TS_ASSERT_DIFFERS(modus_ponens_it, rules.end());

	logger().debug("END TEST: %s", __FUNCTION__);
}
*/
void BackwardChainerUTest::test_1rule_bc()
{
	logger().debug("BEGIN TEST: %s", __FUNCTION__);

	config().set("SCM_PRELOAD",
	             "tests/rule-engine/bc-config-1.scm,"
	             "tests/rule-engine/bc-example.scm");
	load_scm_files_from_config(as_);

<<<<<<< HEAD
	// load 1 modus ponens rules
	UREConfigReader cr1(as_, rbs1_);
	BackwardChainer bc(&as_, cr1.get_rules());
=======
	// load 1 modus ponens rule
	Handle top_rbs = as_->addNode(CONCEPT_NODE, UREConfigReader::URE_top_name);
	UREConfigReader config_reader(*as_, top_rbs);

	BackwardChainer bc(as_, config_reader.get_rules());
>>>>>>> 338b3605

	Handle target_var = eval_.eval_h("(VariableNode \"$Z\")");
	Handle target =
	    eval_.eval_h("(InheritanceLink"
	                  "   (VariableNode \"$Z\")"
					  "   (ConceptNode \"green\"))");
	Handle soln = eval_.eval_h("(ConceptNode \"Fritz\")");

	bc.set_target(target);
	bc.do_until(100);

	VarMultimap results = bc.get_chaining_result();

	TSM_ASSERT("Incorrect number of solution found!",
	           results[target_var].size() == 1);
	TSM_ASSERT("Getting incorrect solution!",
	           results[target_var].count(soln) == 1);

	logger().debug("END TEST: %s", __FUNCTION__);
}

void BackwardChainerUTest::test_2rules_bc()
{
	logger().debug("BEGIN TEST: %s", __FUNCTION__);

	config().set("SCM_PRELOAD",
	             "tests/rule-engine/bc-config-2.scm,"
	             "tests/rule-engine/bc-criminal.scm");
	load_scm_files_from_config(as_);

	// load modus ponens & deduction rules
<<<<<<< HEAD
	UREConfigReader cr2(as_, rbs2_);
	BackwardChainer bc(&as_, cr2.get_rules());
=======
	Handle top_rbs = as_->addNode(CONCEPT_NODE, UREConfigReader::URE_top_name);
	UREConfigReader config_reader(*as_, top_rbs);

	BackwardChainer bc(as_, config_reader.get_rules());
>>>>>>> 338b3605

	Handle target_var = eval_.eval_h("(VariableNode \"$x\")");
	Handle target =
	    eval_.eval_h("(InheritanceLink"
	                  "   (VariableNode \"$x\")"
					  "   (ConceptNode \"criminal\"))");
	Handle soln = eval_.eval_h("(ConceptNode \"West\")");

	bc.set_target(target);
	bc.do_until(300);

	VarMultimap results = bc.get_chaining_result();

	TSM_ASSERT("Incorrect number of solution found!",
	           results[target_var].size() == 1);
	TSM_ASSERT("Getting incorrect solution!",
	           results[target_var].count(soln) == 1);

	logger().debug("END TEST: %s", __FUNCTION__);
}

<<<<<<< HEAD
// void BackwardChainerUTest::test_match_knowledge_base() {

// }

// void BackwardChainerUTest::test_simple_deduction_bc() {
// 	// Test simple deduction
// 	//
// 	// InheritanceLink A B
// 	// InheritanceLink B C
// 	// |-
// 	// InheritanceLink A C
// 	Handle A = eval_.eval_h("(ConceptNode \"A\" (stv 0.2 0.9))"),
// 		B = eval_.eval_h("(ConceptNode \"B\" (stv 0.3 0.9))"),
// 		C = eval_.eval_h("(ConceptNode \"C\" (stv 0.1 0.9))"),
// 		AB = eval_.eval_h("(InheritanceLink (stv 0.9 0.9)"
// 		                   "    (ConceptNode \"A\")"
// 		                   "    (ConceptNode \"B\"))"),
// 		BC = eval_.eval_h("(InheritanceLink (stv 0.8 0.9)"
// 		                   "    (ConceptNode \"B\")"
// 		                   "    (ConceptNode \"C\"))"),
// 		// The TV is missing cause it's the target
// 		AC = eval_.eval_h("(InheritanceLink"
// 		                   "    (ConceptNode \"A\")"
// 		                   "    (ConceptNode \"C\"))");

// 	std::cout << "AtomSpace before do_bc = " << as_ << std::endl;

// 	VarMultimap result = bc_->do_bc(AC);

// 	std::cout << "AtomSpace after do_bc = " << as_ << std::endl;

// 	std::cout << "result:" << std::endl;
// 	for (const auto& element : result) {
// 		std::cout << "Key = " << element.first->toString() << std::endl;
// 		std::cout << "{" << std::endl;
// 		for (const auto& value : element.second)
// 			std::cout << "  Value = " << value->toString() << std::endl;
// 		std::cout << "}" << std::endl;
// 	}

// 	// TODO: maybe check that the result is AC and that its confidence
// 	// is above 0
// 	TS_ASSERT(false);
// }


// void BackwardChainerUTest::test_do_bc() {
// 	Handle htarget =
// 		eval_.eval_h("(InheritanceLink (VariableNode \"$isCriminal\")"
// 		              "                 (ConceptNode \"criminal\"))");
// 	Handle htarget2 =
// 		eval_.eval_h("(EvaluationLink"
// 		              "    (PredicateNode \"sell\")"
// 		              "    (ListLink"
// 		              "        (ConceptNode \"West\")"
// 		              "        (VariableNode \"$a\")"
// 		              "        (ConceptNode \"Nono\")))");
// 	Handle htarget3 =
// 		eval_.eval_h("(EvaluationLink"
// 		              "    (PredicateNode \"sell\")"
// 		              "    (ListLink"
// 		              "        (VariableNode \"$x\")"
// 		              "        (VariableNode \"$y\")"
// 		              "        (VariableNode \"$z\")))");
// 	Handle htarget4 =
// 		eval_.eval_h("(InheritanceLink (VariableNode \"$isAmerican\")"
// 		              "                 (ConceptNode \"American\"))");
// 	Handle htarget5 =
// 		eval_.eval_h("(InheritanceLink (VariableNode \"$whosFrog\")"
// 		              "                 (ConceptNode \"Frog\"))");
// 	Handle htarget6 =
// 		eval_.eval_h("(InheritanceLink (VariableNode \"$whosGreen\")"
// 		              "                 (ConceptNode \"green\"))");
// 	Handle htarget7 =
// 		eval_.eval_h("(InheritanceLink (VariableNode \"$whosCanary\")"
// 		              "                 (ConceptNode \"Canary\"))");

// 	std::cout << "Atomspace = " << as_;
	
// 	map<Handle, HandleSeq> result = bc_->do_bc(htarget);
// 	TS_ASSERT_EQUALS(result.size(), 1);
// 	auto it = result.begin();
// 	TS_ASSERT_EQUALS(it->second.size(), 1);
// 	TS_ASSERT_EQUALS(it->second[0].value(),
// 			eval_.eval_h("(ConceptNode \"West\")").value());

// 	result = bc_->do_bc(htarget6);
// 	TS_ASSERT_EQUALS(result.size(), 1);
// 	it = result.begin();
// 	TS_ASSERT_EQUALS(it->second.size(), 1);
// 	TS_ASSERT_EQUALS(it->second[0].value(),
// 			eval_.eval_h("(ConceptNode \"Fritz\")").value());

// 	result = bc_->do_bc(htarget5);
// 	TS_ASSERT_EQUALS(result.size(), 1);
// 	it = result.begin();
// 	TS_ASSERT_EQUALS(it->second.size(), 1);
// 	TS_ASSERT_EQUALS(it->second[0].value(),
// 			eval_.eval_h("(ConceptNode \"Fritz\")").value());

// 	result = bc_->do_bc(htarget7);
// 	TS_ASSERT_EQUALS(result.size(), 1);
// 	it = result.begin();
// 	TS_ASSERT_EQUALS(it->second.size(), 0);

// 	result = bc_->do_bc(htarget4);
// 	TS_ASSERT_EQUALS(result.size(), 1);
// 	it = result.begin();
// 	TS_ASSERT_EQUALS(it->second.size(), 1);
// 	TS_ASSERT_EQUALS(it->second[0].value(),
// 			eval_.eval_h("(ConceptNode \"West\")").value());

// 	result = bc_->do_bc(htarget3);
// 	TS_ASSERT_EQUALS(result.size(), 3);
// 	it = result.begin();
// 	TS_ASSERT_EQUALS(it->second.size(), 1);
// 	TS_ASSERT_EQUALS(it->second[0].value(),
// 			eval_.eval_h("(ConceptNode \"West\")").value());
// 	++it;
// 	TS_ASSERT_EQUALS(it->second.size(), 1);
// 	TS_ASSERT_EQUALS(it->second[0].value(),
// 			eval_.eval_h("(ConceptNode \"missile@123\")").value());
// 	++it;
// 	TS_ASSERT_EQUALS(it->second.size(), 1);
// 	TS_ASSERT_EQUALS(it->second[0].value(),
// 			eval_.eval_h("(ConceptNode \"Nono\")").value());

// 	result = bc_->do_bc(htarget2);
// 	TS_ASSERT_EQUALS(result.size(), 1);
// 	it = result.begin();
// 	TS_ASSERT_EQUALS(it->second.size(), 1);
// 	TS_ASSERT_EQUALS(it->second[0].value(),
// 			eval_.eval_h("(ConceptNode \"missile@123\")").value());

// 	/*if (result.empty())
// 	 cout << "EMPTY RESULT RETURNED" << endl;
// 	 cout << "RESULT RETURNED" << endl;
// 	 for (auto it = result.begin(); it != result.end(); ++it) {
// 	 cout << endl << "VAR:" << SchemeSmob::to_string(it->first) << endl;
// 	 HandleSeq values = it->second;
// 	 for (Handle h : values)
// 	 cout << "\t\tVALUE:" << SchemeSmob::to_string(h) << endl;
// 	 }*/

// }
=======
void BackwardChainerUTest::test_tvq_bc()
{
	logger().debug("BEGIN TEST: %s", __FUNCTION__);

	config().set("SCM_PRELOAD",
	             "tests/rule-engine/bc-config-1.scm,"
	             "tests/rule-engine/bc-example.scm");
	load_scm_files_from_config(*as_);

	// load modus ponens
	Handle top_rbs = as_->addNode(CONCEPT_NODE, UREConfigReader::URE_top_name);
	UREConfigReader config_reader(*as_, top_rbs);

	BackwardChainer bc(as_, config_reader.get_rules());

	Handle target =
	    eval_->eval_h("(InheritanceLink (stv 0.0 0.0)"
	                  "   (ConceptNode \"Fritz\")"
					  "   (ConceptNode \"green\"))");

	bc.set_target(target);
	bc.do_until(100);

	TSM_ASSERT("Incorrect strength after BC!", target->getTruthValue()->getMean() > 0.9f);
	TSM_ASSERT("Incorrect confidence after BC!", target->getTruthValue()->getConfidence() > 0.9f);

	logger().debug("END TEST: %s", __FUNCTION__);
}
>>>>>>> 338b3605
<|MERGE_RESOLUTION|>--- conflicted
+++ resolved
@@ -176,17 +176,11 @@
 	             "tests/rule-engine/bc-example.scm");
 	load_scm_files_from_config(as_);
 
-<<<<<<< HEAD
-	// load 1 modus ponens rules
-	UREConfigReader cr1(as_, rbs1_);
-	BackwardChainer bc(&as_, cr1.get_rules());
-=======
 	// load 1 modus ponens rule
-	Handle top_rbs = as_->addNode(CONCEPT_NODE, UREConfigReader::URE_top_name);
-	UREConfigReader config_reader(*as_, top_rbs);
-
-	BackwardChainer bc(as_, config_reader.get_rules());
->>>>>>> 338b3605
+	Handle top_rbs = as_.getNode(CONCEPT_NODE, UREConfigReader::URE_top_name);
+	UREConfigReader config_reader(as_, top_rbs);
+
+	BackwardChainer bc(&as_, config_reader.get_rules());
 
 	Handle target_var = eval_.eval_h("(VariableNode \"$Z\")");
 	Handle target =
@@ -218,15 +212,10 @@
 	load_scm_files_from_config(as_);
 
 	// load modus ponens & deduction rules
-<<<<<<< HEAD
-	UREConfigReader cr2(as_, rbs2_);
-	BackwardChainer bc(&as_, cr2.get_rules());
-=======
-	Handle top_rbs = as_->addNode(CONCEPT_NODE, UREConfigReader::URE_top_name);
-	UREConfigReader config_reader(*as_, top_rbs);
-
-	BackwardChainer bc(as_, config_reader.get_rules());
->>>>>>> 338b3605
+	Handle top_rbs = as_.getNode(CONCEPT_NODE, UREConfigReader::URE_top_name);
+	UREConfigReader config_reader(as_, top_rbs);
+
+	BackwardChainer bc(&as_, config_reader.get_rules());
 
 	Handle target_var = eval_.eval_h("(VariableNode \"$x\")");
 	Handle target =
@@ -248,153 +237,6 @@
 	logger().debug("END TEST: %s", __FUNCTION__);
 }
 
-<<<<<<< HEAD
-// void BackwardChainerUTest::test_match_knowledge_base() {
-
-// }
-
-// void BackwardChainerUTest::test_simple_deduction_bc() {
-// 	// Test simple deduction
-// 	//
-// 	// InheritanceLink A B
-// 	// InheritanceLink B C
-// 	// |-
-// 	// InheritanceLink A C
-// 	Handle A = eval_.eval_h("(ConceptNode \"A\" (stv 0.2 0.9))"),
-// 		B = eval_.eval_h("(ConceptNode \"B\" (stv 0.3 0.9))"),
-// 		C = eval_.eval_h("(ConceptNode \"C\" (stv 0.1 0.9))"),
-// 		AB = eval_.eval_h("(InheritanceLink (stv 0.9 0.9)"
-// 		                   "    (ConceptNode \"A\")"
-// 		                   "    (ConceptNode \"B\"))"),
-// 		BC = eval_.eval_h("(InheritanceLink (stv 0.8 0.9)"
-// 		                   "    (ConceptNode \"B\")"
-// 		                   "    (ConceptNode \"C\"))"),
-// 		// The TV is missing cause it's the target
-// 		AC = eval_.eval_h("(InheritanceLink"
-// 		                   "    (ConceptNode \"A\")"
-// 		                   "    (ConceptNode \"C\"))");
-
-// 	std::cout << "AtomSpace before do_bc = " << as_ << std::endl;
-
-// 	VarMultimap result = bc_->do_bc(AC);
-
-// 	std::cout << "AtomSpace after do_bc = " << as_ << std::endl;
-
-// 	std::cout << "result:" << std::endl;
-// 	for (const auto& element : result) {
-// 		std::cout << "Key = " << element.first->toString() << std::endl;
-// 		std::cout << "{" << std::endl;
-// 		for (const auto& value : element.second)
-// 			std::cout << "  Value = " << value->toString() << std::endl;
-// 		std::cout << "}" << std::endl;
-// 	}
-
-// 	// TODO: maybe check that the result is AC and that its confidence
-// 	// is above 0
-// 	TS_ASSERT(false);
-// }
-
-
-// void BackwardChainerUTest::test_do_bc() {
-// 	Handle htarget =
-// 		eval_.eval_h("(InheritanceLink (VariableNode \"$isCriminal\")"
-// 		              "                 (ConceptNode \"criminal\"))");
-// 	Handle htarget2 =
-// 		eval_.eval_h("(EvaluationLink"
-// 		              "    (PredicateNode \"sell\")"
-// 		              "    (ListLink"
-// 		              "        (ConceptNode \"West\")"
-// 		              "        (VariableNode \"$a\")"
-// 		              "        (ConceptNode \"Nono\")))");
-// 	Handle htarget3 =
-// 		eval_.eval_h("(EvaluationLink"
-// 		              "    (PredicateNode \"sell\")"
-// 		              "    (ListLink"
-// 		              "        (VariableNode \"$x\")"
-// 		              "        (VariableNode \"$y\")"
-// 		              "        (VariableNode \"$z\")))");
-// 	Handle htarget4 =
-// 		eval_.eval_h("(InheritanceLink (VariableNode \"$isAmerican\")"
-// 		              "                 (ConceptNode \"American\"))");
-// 	Handle htarget5 =
-// 		eval_.eval_h("(InheritanceLink (VariableNode \"$whosFrog\")"
-// 		              "                 (ConceptNode \"Frog\"))");
-// 	Handle htarget6 =
-// 		eval_.eval_h("(InheritanceLink (VariableNode \"$whosGreen\")"
-// 		              "                 (ConceptNode \"green\"))");
-// 	Handle htarget7 =
-// 		eval_.eval_h("(InheritanceLink (VariableNode \"$whosCanary\")"
-// 		              "                 (ConceptNode \"Canary\"))");
-
-// 	std::cout << "Atomspace = " << as_;
-	
-// 	map<Handle, HandleSeq> result = bc_->do_bc(htarget);
-// 	TS_ASSERT_EQUALS(result.size(), 1);
-// 	auto it = result.begin();
-// 	TS_ASSERT_EQUALS(it->second.size(), 1);
-// 	TS_ASSERT_EQUALS(it->second[0].value(),
-// 			eval_.eval_h("(ConceptNode \"West\")").value());
-
-// 	result = bc_->do_bc(htarget6);
-// 	TS_ASSERT_EQUALS(result.size(), 1);
-// 	it = result.begin();
-// 	TS_ASSERT_EQUALS(it->second.size(), 1);
-// 	TS_ASSERT_EQUALS(it->second[0].value(),
-// 			eval_.eval_h("(ConceptNode \"Fritz\")").value());
-
-// 	result = bc_->do_bc(htarget5);
-// 	TS_ASSERT_EQUALS(result.size(), 1);
-// 	it = result.begin();
-// 	TS_ASSERT_EQUALS(it->second.size(), 1);
-// 	TS_ASSERT_EQUALS(it->second[0].value(),
-// 			eval_.eval_h("(ConceptNode \"Fritz\")").value());
-
-// 	result = bc_->do_bc(htarget7);
-// 	TS_ASSERT_EQUALS(result.size(), 1);
-// 	it = result.begin();
-// 	TS_ASSERT_EQUALS(it->second.size(), 0);
-
-// 	result = bc_->do_bc(htarget4);
-// 	TS_ASSERT_EQUALS(result.size(), 1);
-// 	it = result.begin();
-// 	TS_ASSERT_EQUALS(it->second.size(), 1);
-// 	TS_ASSERT_EQUALS(it->second[0].value(),
-// 			eval_.eval_h("(ConceptNode \"West\")").value());
-
-// 	result = bc_->do_bc(htarget3);
-// 	TS_ASSERT_EQUALS(result.size(), 3);
-// 	it = result.begin();
-// 	TS_ASSERT_EQUALS(it->second.size(), 1);
-// 	TS_ASSERT_EQUALS(it->second[0].value(),
-// 			eval_.eval_h("(ConceptNode \"West\")").value());
-// 	++it;
-// 	TS_ASSERT_EQUALS(it->second.size(), 1);
-// 	TS_ASSERT_EQUALS(it->second[0].value(),
-// 			eval_.eval_h("(ConceptNode \"missile@123\")").value());
-// 	++it;
-// 	TS_ASSERT_EQUALS(it->second.size(), 1);
-// 	TS_ASSERT_EQUALS(it->second[0].value(),
-// 			eval_.eval_h("(ConceptNode \"Nono\")").value());
-
-// 	result = bc_->do_bc(htarget2);
-// 	TS_ASSERT_EQUALS(result.size(), 1);
-// 	it = result.begin();
-// 	TS_ASSERT_EQUALS(it->second.size(), 1);
-// 	TS_ASSERT_EQUALS(it->second[0].value(),
-// 			eval_.eval_h("(ConceptNode \"missile@123\")").value());
-
-// 	/*if (result.empty())
-// 	 cout << "EMPTY RESULT RETURNED" << endl;
-// 	 cout << "RESULT RETURNED" << endl;
-// 	 for (auto it = result.begin(); it != result.end(); ++it) {
-// 	 cout << endl << "VAR:" << SchemeSmob::to_string(it->first) << endl;
-// 	 HandleSeq values = it->second;
-// 	 for (Handle h : values)
-// 	 cout << "\t\tVALUE:" << SchemeSmob::to_string(h) << endl;
-// 	 }*/
-
-// }
-=======
 void BackwardChainerUTest::test_tvq_bc()
 {
 	logger().debug("BEGIN TEST: %s", __FUNCTION__);
@@ -402,25 +244,26 @@
 	config().set("SCM_PRELOAD",
 	             "tests/rule-engine/bc-config-1.scm,"
 	             "tests/rule-engine/bc-example.scm");
-	load_scm_files_from_config(*as_);
+	load_scm_files_from_config(as_);
 
 	// load modus ponens
-	Handle top_rbs = as_->addNode(CONCEPT_NODE, UREConfigReader::URE_top_name);
-	UREConfigReader config_reader(*as_, top_rbs);
-
-	BackwardChainer bc(as_, config_reader.get_rules());
-
-	Handle target =
-	    eval_->eval_h("(InheritanceLink (stv 0.0 0.0)"
-	                  "   (ConceptNode \"Fritz\")"
-					  "   (ConceptNode \"green\"))");
+	Handle top_rbs = as_.getNode(CONCEPT_NODE, UREConfigReader::URE_top_name);
+	UREConfigReader config_reader(as_, top_rbs);
+
+	BackwardChainer bc(&as_, config_reader.get_rules());
+
+	Handle target =
+	    eval_.eval_h("(InheritanceLink (stv 0.0 0.0)"
+	                 "   (ConceptNode \"Fritz\")"
+	                 "   (ConceptNode \"green\"))");
 
 	bc.set_target(target);
 	bc.do_until(100);
 
-	TSM_ASSERT("Incorrect strength after BC!", target->getTruthValue()->getMean() > 0.9f);
-	TSM_ASSERT("Incorrect confidence after BC!", target->getTruthValue()->getConfidence() > 0.9f);
-
-	logger().debug("END TEST: %s", __FUNCTION__);
-}
->>>>>>> 338b3605
+	TSM_ASSERT("Incorrect strength after BC!",
+	           target->getTruthValue()->getMean() > 0.9f);
+	TSM_ASSERT("Incorrect confidence after BC!",
+	           target->getTruthValue()->getConfidence() > 0.9f);
+
+	logger().debug("END TEST: %s", __FUNCTION__);
+}