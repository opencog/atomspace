--- conflicted
+++ resolved
@@ -168,7 +168,6 @@
             ENDIF (NOT SHORT_NAME STREQUAL "")
         ENDIF (ISLINK STREQUAL "LINK")
 
-<<<<<<< HEAD
         # If not named as a node or a link, assume its a link
         # This is kind of hacky, but I don't know what else to do ... 
         IF (NOT ISNODE STREQUAL "NODE" AND
@@ -180,23 +179,13 @@
             NOT ISLINK STREQUAL "LINK" AND
             NOT ISVALUE STREQUAL "VALUE")
 
-        # Print out the python definitions
-        IF (ISVALUE STREQUAL "VALUE")
-            FILE(APPEND "${PYTHON_FILE}" "def ${TYPE_NAME}(node_name, tv=None):\n")
-            FILE(APPEND "${PYTHON_FILE}" "    return atomspace.add_node(types.${TYPE_NAME}, node_name, tv)\n")
-        ENDIF (ISVALUE STREQUAL "VALUE")
-        IF (ISNODE STREQUAL "NODE")
-            FILE(APPEND "${PYTHON_FILE}" "def ${TYPE_NAME}(node_name, tv=None):\n")
-            FILE(APPEND "${PYTHON_FILE}" "    return atomspace.add_node(types.${TYPE_NAME}, node_name, tv)\n")
-        ENDIF (ISNODE STREQUAL "NODE")
-        IF (ISLINK STREQUAL "LINK")
-            FILE(APPEND "${PYTHON_FILE}" "def ${TYPE_NAME}(*args):\n")
-            FILE(APPEND "${PYTHON_FILE}" "    return atomspace.add_link(types.${TYPE_NAME}, args)\n")
-        ENDIF (ISLINK STREQUAL "LINK")
-=======
         # Print out the python definitions. Note: We special-case Atom since we don't want
         # to create a function with the same identifier as the Python Atom object.
         IF (NOT TYPE_NAME STREQUAL "Atom")
+            IF (ISVALUE STREQUAL "VALUE")
+                FILE(APPEND "${PYTHON_FILE}" "def ${TYPE_NAME}(node_name, tv=None):\n")
+                FILE(APPEND "${PYTHON_FILE}" "    return atomspace.add_node(types.${TYPE_NAME}, node_name, tv)\n")
+            ENDIF (ISVALUE STREQUAL "VALUE")
             IF (ISNODE STREQUAL "NODE")
                 FILE(APPEND "${PYTHON_FILE}" "def ${TYPE_NAME}(node_name, tv=None):\n")
                 FILE(APPEND "${PYTHON_FILE}" "    return atomspace.add_node(types.${TYPE_NAME}, node_name, tv)\n")
@@ -206,7 +195,6 @@
                 FILE(APPEND "${PYTHON_FILE}" "    return atomspace.add_link(types.${TYPE_NAME}, args)\n")
             ENDIF (ISLINK STREQUAL "LINK")
         ENDIF (NOT TYPE_NAME STREQUAL "Atom")
->>>>>>> 9487ac93
 
         # If not named as a node or a link, assume its a link
         # This is kind of hacky, but I don't know what else to do ... 
