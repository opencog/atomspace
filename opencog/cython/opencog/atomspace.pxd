--- conflicted
+++ resolved
@@ -103,19 +103,11 @@
     cdef tv_ptr* _tvptr(self)
 
 
-<<<<<<< HEAD
 cdef extern from  "opencog/atoms/truthvalue/TorchTruthValue.h" namespace "opencog":
     ctypedef shared_ptr[const cTorchTruthValue] ttv_ptr "opencog::TorchTruthValuePtr"
     cdef cppclass cTorchTruthValue "opencog::TorchTruthValue"(cTruthValue):
         cTorchTruthValue(object)
-        strength_t get_mean()
-=======
-cdef extern from  "opencog/atoms/truthvalue/TTruthValue.h" namespace "opencog":
-    ctypedef shared_ptr[const cTTruthValue] ttv_ptr "opencog::TTruthValuePtr"
-    cdef cppclass cTTruthValue "opencog::TTruthValue"(cTruthValue):
-        cTTruthValue(object)
         strength_t get_mean() except +
->>>>>>> ccaf0359
         confidence_t get_confidence()
         count_t get_count()
         #tv_ptr DEFAULT_TV()
