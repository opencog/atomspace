from cython.operator cimport dereference as deref
from libcpp.memory cimport shared_ptr
# from atomspace cimport cTruthValue, cSimpleTruthValue, tv_ptr, TruthValue, Value

def createTruthValue(strength = 1.0, confidence = 1.0):
    cdef tv_ptr c_ptr
    c_ptr.reset(new cSimpleTruthValue(strength, confidence))
    return TruthValue(ptr_holder=PtrHolder.create(<shared_ptr[void]&>c_ptr))


cdef class TruthValue(Value):
    """ The truth value represents the strength and confidence of
        a relationship or term. In OpenCog there are a number of TruthValue
        types, but as these involve additional complexity we focus primarily on
        the SimpleTruthValue type which allows strength and count

        @todo Support IndefiniteTruthValue, DistributionalTV, NullTV etc
    """
    # Type constructors for all atoms and values are exported via
    # opencog.type_constructors module. Except TruthValue which is historically
    # exported in opencog.atomspace. To keep it work before proper fix
    # TruthValue constructor is modified to accept both old parameters
    # (strength and confidence) and new ptr_holder parameter.
    # def __init__(self, strength_t strength=1.0, confidence_t confidence=1.0, PtrHolder ptr_holder=None):
    #     cdef tv_ptr c_ptr
    #     if ptr_holder is not None:
    #         super().__init__(ptr_holder)
    #     else:
    #         c_ptr.reset(new cSimpleTruthValue(strength, confidence))
    #         super().__init__(PtrHolder.create(<shared_ptr[void]&>c_ptr))

    @property
    def mean(self):
        return self._mean()

    @property
    def confidence(self):
        return self._confidence()

    @property
    def count(self):
        return self._count()

    cdef strength_t _mean(self):
        return self._ptr().get_mean()

    cdef confidence_t _confidence(self):
        return self._ptr().get_confidence()

    cdef count_t _count(self):
        return self._ptr().get_count()

    cdef cTruthValue* _ptr(self):
        return <cTruthValue*>(self.get_c_value_ptr().get())

    cdef tv_ptr* _tvptr(self):
<<<<<<< HEAD
        return <tv_ptr*>&((<PtrHolder>self.ptr_holder).shared_ptr)

    def truth_value_ptr_object(self):
        return PyLong_FromVoidPtr(<void*>self._tvptr())


class SimpleTruthValue(TruthValue):
    pass


MEAN = 0
CONFIDENCE = 1

try:
    import torch
    class TensorTruthValueWrapper(torch.Tensor):

        @staticmethod
        def __new__(cls, *args):
           if len(args) == 1:
               assert(len(args[0]) == 2)
               instance = super().__new__(cls, *args)
           elif len(args) == 2:
               instance = super().__new__(cls, args)
           else:
               raise RuntimeError("Expecting tuple of two number, \
                       tensor of len 2 or two numbers, got {0}".format(args))
           return instance

        @property
        def mean(self):
            return self[MEAN]

        @property
        def confidence(self):
            return self[CONFIDENCE]

        def __str__(self):
            return 'TensorTruthValue({0}, {1})'.format(self.mean,
                                                       self.confidence)


except ImportError as e:
    print("Torch not found, torch truth value will not be available")


cdef class TensorTruthValue(TruthValue):
    cdef object ttv
    def __init__(self, *args, **kwargs):
        cdef tv_ptr c_ptr
        cdef cTensorTruthValue * this_ptr
        ptr_holder = kwargs.get('ptr_holder', None)
        if ptr_holder is not None:
            super(TruthValue, self).__init__(ptr_holder=ptr_holder)
            this_ptr = <cTensorTruthValue*>self.get_c_value_ptr().get()
            self.ttv = <object>(deref(this_ptr).getPtr())
        else:
            self.ttv = TensorTruthValueWrapper(*args)
            c_ptr = <tv_ptr>createTensorTruthValue(<PyObject*>self.ttv)
            super(TruthValue, self).__init__(PtrHolder.create(<shared_ptr[void]&>c_ptr))

    cdef strength_t _mean(self):
        return self.ttv.mean

    cdef confidence_t _confidence(self):
        return self.ttv.confidence

    def torch(self):
        return self.ttv

    def __getitem__(self, idx):
        assert 0 <= idx <= 1
        return self.ttv[idx]

    def __str__(self):
        return str(self.ttv)
=======
        return <tv_ptr*>&((<PtrHolder>self.ptr_holder).shared_ptr)
>>>>>>> beb6e6e5
<|MERGE_RESOLUTION|>--- conflicted
+++ resolved
@@ -54,11 +54,7 @@
         return <cTruthValue*>(self.get_c_value_ptr().get())
 
     cdef tv_ptr* _tvptr(self):
-<<<<<<< HEAD
         return <tv_ptr*>&((<PtrHolder>self.ptr_holder).shared_ptr)
-
-    def truth_value_ptr_object(self):
-        return PyLong_FromVoidPtr(<void*>self._tvptr())
 
 
 class SimpleTruthValue(TruthValue):
@@ -130,7 +126,4 @@
         return self.ttv[idx]
 
     def __str__(self):
-        return str(self.ttv)
-=======
-        return <tv_ptr*>&((<PtrHolder>self.ptr_holder).shared_ptr)
->>>>>>> beb6e6e5
+        return str(self.ttv)