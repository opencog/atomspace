#SET_DIRECTORY_PROPERTIES(PROPERTIES CLEAN_NO_CUSTOM true)
OPENCOG_ADD_ATOM_TYPES(atom_types.script atom_types.h atom_types.definitions atom_types.inheritance)
ADD_CUSTOM_TARGET(opencog_atom_types DEPENDS atom_types.h)

ADD_LIBRARY (atomspace SHARED
    atom_types.h
    Atom.cc
    AtomSpace.cc
    AtomSpaceAsync.cc
    AtomSpaceImpl.cc
    AtomSpaceInit.cc
    AtomTable.cc
    AttentionValue.cc
    AttentionBank.cc
    ClassServer.cc
    CompositeTruthValue.cc
    CountTruthValue.cc
    FixedIntegerIndex.cc
    Handle.cc
    HandleEntry.cc
    HandleIterator.cc
    HandleSeqIndex.cc
    HandleSet.cc
    HandleTemporalPair.cc
    HandleTemporalPairEntry.cc
    HandleToTemporalEntryMap.cc
    ImportanceIndex.cc
    IndefiniteTruthValue.cc
    Link.cc
    LinkIndex.cc
    NameIndex.cc
    Node.cc
    NodeIndex.cc
    NullTruthValue.cc
    PredicateIndex.cc
    SimpleTruthValue.cc
    SpaceServer.cc
    StatisticsMonitor.cc
    StringIndex.cc
    TargetTypeIndex.cc
    Temporal.cc
    TemporalEntry.cc
    TemporalMap.cc
    TemporalTable.cc
    TemporalToHandleSetMap.cc
    TimeServer.cc
    TLB.cc
    Trail.cc
    TruthValue.cc
    TypeIndex.cc
    VersionHandle.cc
    ZMQMessages.pb.cc
)

ADD_DEPENDENCIES(atomspace opencog_atom_types)

SET(ATOMSPACE_LINK_LIBS
<<<<<<< HEAD
	util SpaceMap
	${GSL_LIBRARIES}
	${Boost_SIGNALS_LIBRARY} ${Boost_THREAD_LIBRARY}
=======
    xml util SpaceMap
    ${GSL_LIBRARIES}
    ${Boost_SIGNALS_LIBRARY} ${Boost_THREAD_LIBRARY}
    protobuf
>>>>>>> 0ff7b0b2
)

IF (HAVE_ZMQ)
	SET(ATOMSPACE_LINK_LIBS ${ATOMSPACE_LINK_LIBS} zmq)
ENDIF (HAVE_ZMQ)

TARGET_LINK_LIBRARIES(atomspace
	${ATOMSPACE_LINK_LIBS}
)

IF (CYGWIN)
	INSTALL (TARGETS atomspace
		DESTINATION "lib${LIB_DIR_SUFFIX}/opencog"
	)
ELSE (CYGWIN)
	INSTALL (TARGETS atomspace
		LIBRARY DESTINATION "lib${LIB_DIR_SUFFIX}/opencog"
	)
ENDIF (CYGWIN)

INSTALL (FILES
    ASRequest.h
    Atom.h
    AtomIndex.h
    AtomSpaceDefinitions.h
    AtomSpace.h
    AtomSpaceAsync.h
    AtomSpaceImpl.h
    AtomTable.h
    atom_types.h
    AttentionValue.h
    AttentionBank.h
    BackingStore.h
    ClassServer.h
    CompositeTruthValue.h
    CountTruthValue.h
    FixedIntegerIndex.h
    FollowLink.h
    ForeachChaseLink.h
    Foreach.h
    ForeachTwo.h
    Handle.h
    HandleEntry.h
    HandleIterator.h
    HandleMap.h
    HandleSeqIndex.h
    HandleSet.h
    HandleTemporalPairEntry.h
    HandleTemporalPair.h
    HandleToTemporalEntryMap.h
    IndefiniteTruthValue.h
    ImportanceIndex.h
    Link.h
    LinkIndex.h
    NameIndex.h
    Node.h
    NodeIndex.h
    NullTruthValue.h
    PredicateEvaluator.h
    PredicateIndex.h
    SimpleTruthValue.h
    SpaceServer.h
    SpaceServerContainer.h
    StatisticsMonitor.h
    StringIndex.h
    TargetTypeIndex.h
    TemporalEntry.h
    Temporal.h
    TemporalMap.h
    TemporalTable.h
    TemporalToHandleSetMap.h
    TimeServer.h
    TLB.h
    Trail.h
    TruthValue.h
    TypeIndex.h
    VersionHandle.h
    types.h
    ZMQMessages.pb.h
    DESTINATION "include/${PROJECT_NAME}/atomspace"
)

ADD_EXECUTABLE (atomspace_async
    atomspace_async_tester
)

TARGET_LINK_LIBRARIES (atomspace_async
    atomspace
    util
)<|MERGE_RESOLUTION|>--- conflicted
+++ resolved
@@ -55,16 +55,10 @@
 ADD_DEPENDENCIES(atomspace opencog_atom_types)
 
 SET(ATOMSPACE_LINK_LIBS
-<<<<<<< HEAD
 	util SpaceMap
 	${GSL_LIBRARIES}
 	${Boost_SIGNALS_LIBRARY} ${Boost_THREAD_LIBRARY}
-=======
-    xml util SpaceMap
-    ${GSL_LIBRARIES}
-    ${Boost_SIGNALS_LIBRARY} ${Boost_THREAD_LIBRARY}
-    protobuf
->>>>>>> 0ff7b0b2
+	protobuf
 )
 
 IF (HAVE_ZMQ)
