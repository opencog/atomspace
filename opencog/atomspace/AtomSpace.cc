/*
 * opencog/atomspace/AtomSpace.cc
 *
 * Copyright (c) 2008-2010 OpenCog Foundation
 * Copyright (c) 2009, 2013 Linas Vepstas
 * All Rights Reserved
 *
 * This program is free software; you can redistribute it and/or modify
 * it under the terms of the GNU Affero General Public License v3 as
 * published by the Free Software Foundation and including the exceptions
 * at http://opencog.org/wiki/Licenses
 *
 * This program is distributed in the hope that it will be useful,
 * but WITHOUT ANY WARRANTY; without even the implied warranty of
 * MERCHANTABILITY or FITNESS FOR A PARTICULAR PURPOSE.  See the
 * GNU General Public License for more details.
 *
 * You should have received a copy of the GNU Affero General Public License
 * along with this program; if not, write to:
 * Free Software Foundation, Inc.,
 * 51 Franklin Street, Fifth Floor, Boston, MA 02110-1301 USA.
 */

#include <string>
#include <iostream>
#include <fstream>
#include <list>

#include <stdlib.h>

#include <opencog/util/Logger.h>
#include <opencog/util/oc_assert.h>

#include <opencog/atoms/base/ClassServer.h>
#include <opencog/atoms/base/Link.h>
#include <opencog/atoms/base/Node.h>
#include <opencog/atoms/base/types.h>

#include "AtomSpace.h"

//#define DPRINTF printf
#define DPRINTF(...)

using std::string;
using std::cerr;
using std::cout;
using std::endl;
using std::min;
using std::max;
using namespace opencog;

// ====================================================================

/**
 * Transient atomspaces skip some of the initialization steps,
 * so that they can be constructed more quickly.  Transient atomspaces
 * are typically used as scratch spaces, to hold temporary results
 * during evaluation, pattern matching and inference. Such temporary
 * spaces don't need some of the heavier-weight crud that atomspaces
 * are festooned with.
 */
AtomSpace::AtomSpace(AtomSpace* parent, bool transient) :
    atomTable(parent? &parent->atomTable : NULL, this, transient),
    bank(atomTable, transient),
    backing_store(NULL)
{
}

AtomSpace::~AtomSpace()
{
    // Be sure to disconnect the attention bank signals before the
    // atom table destructor runs. XXX FIXME yes this is an ugly hack.
    bank.shutdown();
}

AtomSpace::AtomSpace(const AtomSpace&) :
    atomTable(NULL),
    bank(atomTable, true),
    backing_store(NULL)
{
     throw opencog::RuntimeException(TRACE_INFO,
         "AtomSpace - Cannot copy an object of this class");
}

AtomSpace& AtomSpace::operator=(const AtomSpace&)
{
     throw opencog::RuntimeException(TRACE_INFO,
         "AtomSpace - Cannot copy an object of this class");
}


// ====================================================================

void AtomSpace::registerBackingStore(BackingStore *bs)
{
    backing_store = bs;
}

void AtomSpace::unregisterBackingStore(BackingStore *bs)
{
    if (bs == backing_store) backing_store = NULL;
}

// ====================================================================

Handle AtomSpace::add_atom(AtomPtr atom, bool async)
{
    if (nullptr == atom) return Handle();

    // Is this atom already in the atom table?
    Handle hexist(atomTable.getHandle(atom));
    if (hexist) return hexist;

    // If we are here, the AtomTable does not yet know about this atom.
    // Maybe the backing store knows about this atom.
    Type t = atom->getType();
    if (backing_store and not backing_store->ignoreType(t))
    {
        AtomPtr ba;
        NodePtr n(NodeCast(atom));
        if (n) {
            ba = backing_store->getNode(n->getType(),
                                        n->getName().c_str());
        } else {
            LinkPtr l(LinkCast(atom));
            if (l)
                 ba = backing_store->getLink(l->getType(),
                                             l->getOutgoingSet());
        }
        if (ba) {
            return atomTable.add(ba, async);
        }
    }

    // If we are here, neither the AtomTable nor backing store know
    // about this atom. Just add it.  If it is a DeleteLink, then the
    // addition will fail. Deal with it.
    Handle rh;
    try {
        rh = atomTable.add(atom, async);
    }
    catch (const DeleteException& ex) {
        // Atom deletion has not been implemented in the backing store
        // This is a major to-do item.
        if (backing_store)
// Under construction ....
	        throw RuntimeException(TRACE_INFO, "Not implemented!!!");
    }
    return rh;
}

Handle AtomSpace::add_node(Type t, const string& name,
                           bool async)
{
    // Is this atom already in the atom table?
    Handle hexist(atomTable.getHandle(t, name));
    if (hexist) return hexist;

    // If we are here, the AtomTable does not yet know about this atom.
    // Maybe the backing store knows about this atom.
    if (backing_store and not backing_store->ignoreType(t))
    {
        NodePtr n(backing_store->getNode(t, name.c_str()));
        if (n) return atomTable.add(n, async);
    }

    // If we are here, neither the AtomTable nor backing store know about
    // this atom. Just add it.
    return atomTable.add(createNode(t, name), async);
}

Handle AtomSpace::get_node(Type t, const string& name)
{
    // Is this atom already in the atom table?
    Handle hexist = atomTable.getHandle(t, name);
    if (hexist) return hexist;

    // If we are here, the AtomTable does not yet know about this atom.
    // Maybe the backing store knows about this atom.
    if (backing_store and not backing_store->ignoreType(t))
    {
        NodePtr n(backing_store->getNode(t, name.c_str()));
        if (n) {
            return atomTable.add(n, false);
        }
    }

    // If we are here, nobody knows about this.
    return Handle::UNDEFINED;
}

Handle AtomSpace::add_link(Type t, const HandleSeq& outgoing,
                           bool async)
{
    // Is this atom already in the atom table?
    Handle hexist = atomTable.getHandle(t, outgoing);
    if (hexist) return hexist;

    // If we are here, the AtomTable does not yet know about this atom.
    // Maybe the backing store knows about this atom.
    if (backing_store and not backing_store->ignoreType(t))
    {
        // If any of the outgoing set is ignorable, we will not
        // fetch the thing from the backing store.
        if (not std::any_of(outgoing.begin(), outgoing.end(),
            [this](Handle ho) { return backing_store->ignoreAtom(ho); }))
        {
            LinkPtr l(backing_store->getLink(t, outgoing));
            if (l) {
                // Put the atom into the atomtable, so it gets placed
                // in indices, so we can find it quickly next time.
                return atomTable.add(l, async);
            }
        }
    }

    // If we are here, neither the AtomTable nor backing store know
    // about this atom. Just add it.  If it is a DeleteLink, then the
    // addition will fail. Deal with it.
    Handle rh;
    try {
        rh = atomTable.add(createLink(t, outgoing), async);
    }
    catch (const DeleteException& ex) {
        // Atom deletion has not been implemented in the backing store
        // This is a major to-do item.
        if (backing_store)
// Under construction ....
	        throw RuntimeException(TRACE_INFO, "Not implemented!!!");
    }
    return rh;
}

Handle AtomSpace::get_link(Type t, const HandleSeq& outgoing)
{
    // Is this atom already in the atom table?
    Handle hexist = atomTable.getHandle(t, outgoing);
    if (hexist) return hexist;

    // If we are here, the AtomTable does not yet know about this atom.
    // Maybe the backing store knows about this atom.
    if (backing_store and not backing_store->ignoreType(t))
    {
        // If any of the outgoing set is ignorable, we will not
        // fetch the thing from the backing store.
        if (not std::any_of(outgoing.begin(), outgoing.end(),
            [this](Handle ho) { return backing_store->ignoreAtom(ho); }))
        {
            LinkPtr l(backing_store->getLink(t, outgoing));
            if (l) {
                // Register the atom with the atomtable (so it
                // gets placed in indices)
                return atomTable.add(l, false);
            }
        }
    }

    // If we are here, nobody knows about this.
    return Handle::UNDEFINED;
}

void AtomSpace::store_atom(Handle h)
{
    if (NULL == backing_store)
        throw RuntimeException(TRACE_INFO, "No backing store");

    backing_store->storeAtom(h);
}

Handle AtomSpace::fetch_atom(Handle h)
{
    if (NULL == backing_store)
        throw RuntimeException(TRACE_INFO, "No backing store");
    if (NULL == h) return h;

    // We deal with two distinct cases.
    // 1) If atom table already knows about this atom, then this
    //    function returns the atom-table's version of the atom.
    //    In particular, no attempt is made to reconcile the possibly
    //    differing truth values in the atomtable vs. backing store.
    //    Why?  Because it is likely that the user plans to over-write
    //    what is in the backend.
    // 2) If (1) does not hold, i.e. the atom is not in this table, nor
    //    it's environs, then assume that atom is from some previous
    //    (recursive) query; do fetch it from backing store (i.e. fetch
    //    the TV) and add it to the atomtable.
    // For case 2, if the atom is a link, then it's outgoing set is
    // fetched as well, as currently, a link cannot be added to the
    // atomtable, unless all of its outgoing set already is in the
    // atomtable.

    // Case 1:
    Handle hb(atomTable.getHandle(h));
    if (atomTable.holds(hb))
        return hb;

    // Case 2:
    // This atom is not yet in any (this??) atomspace; go get it.
    if (NULL == h->getAtomTable()) {
        AtomPtr ba;
        NodePtr n(NodeCast(h));
        if (n) {
            ba = backing_store->getNode(n->getType(),
                                        n->getName().c_str());
        } else {
            LinkPtr l(LinkCast(h));
            if (l)
                 ba = backing_store->getLink(l->getType(),
                                             l->getOutgoingSet());
        }

        // If we still don't have an atom, then the requested UUID
        // was "insane", that is, unknown by either the atom table
        // (case 1) or the backend.
        if (NULL == ba)
            throw RuntimeException(TRACE_INFO,
                "Asked backend for an atom %s\n",
                h->toString().c_str());
        h = ba;
    }

    return atomTable.add(h, false);
}

Handle AtomSpace::fetch_atom(UUID uuid)
{
    if (NULL == backing_store)
        throw RuntimeException(TRACE_INFO, "No backing store");

    // OK, we have to handle two distinct cases.
    // 1) If atom table already knows about this uuid, then this
    //    function returns the atom-table's version of the atom.
    //    In particular, no attempt is made to reconcile the possibly
    //    differing truth values in the atomtable vs. backing store.
    // 2) Else, get the atom corresponding to the UUID from storage.
    //    If the atom is a link, then it's outgoing set is fetched as
    //    well, as currently, a link cannot be added to the atomtable,
    //    unless all of its outgoing set already is in the atomtable.

    // Case 1:
    Handle hb(atomTable.getHandle(uuid));
    if (atomTable.holds(hb))
        return hb;

    // Case 2:
    // We don't have the atom for this UUID, then go get it.
    AtomPtr a(backing_store->getAtom(uuid));

    // If we still don't have an atom, then the requested UUID
    // was "insane", that is, unknown by either the atom table
    // (case 1) or the backend.
    if (NULL == a.operator->())
        throw RuntimeException(TRACE_INFO,
            "Asked backend for an unknown handle; UUID=%lu\n",
            uuid);

    return atomTable.add(a, false);
}

Handle AtomSpace::fetch_incoming_set(Handle h, bool recursive)
{
    if (NULL == backing_store)
        throw RuntimeException(TRACE_INFO, "No backing store");

    h = get_atom(h);

    if (nullptr == h) return Handle::UNDEFINED;

    // Get everything from the backing store.
    HandleSeq iset = backing_store->getIncomingSet(h);
    size_t isz = iset.size();
    for (size_t i=0; i<isz; i++) {
        Handle hi(iset[i]);
        if (recursive) {
            fetch_incoming_set(hi, true);
        } else {
            get_atom(hi);
        }
    }
    return h;
}

bool AtomSpace::remove_atom(Handle h, bool recursive)
{
    if (backing_store) {
        // Atom deletion has not been implemented in the backing store
        // This is a major to-do item.
// Under construction ....
        throw RuntimeException(TRACE_INFO, "Not implemented!!!");
    }
    return 0 < atomTable.extract(h, recursive).size();
}

void AtomSpace::clear()
{
    std::vector<Handle> allAtoms;

    atomTable.getHandlesByType(back_inserter(allAtoms), ATOM, true, false);

    DPRINTF("atoms in allAtoms: %lu\n", allAtoms.size());

<<<<<<< HEAD
    // Logger::Level save = logger().get_level();
    // logger().set_level(Logger::DEBUG);
=======
    Logger::Level save = logger().get_level();
    logger().set_level(Logger::DEBUG);
>>>>>>> 9715867f

    // XXX FIXME TODO This is a stunningly inefficient way to clear the
    // atomspace! This will take minutes on any decent-sized atomspace!
    std::vector<Handle>::iterator i;
    for (i = allAtoms.begin(); i != allAtoms.end(); ++i) {
        purge_atom(*i, true);
    }

    allAtoms.clear();
    atomTable.getHandlesByType(back_inserter(allAtoms), ATOM, true, false);
    assert(allAtoms.size() == 0);

<<<<<<< HEAD
    // logger().set_level(save);
=======
    logger().set_level(save);
>>>>>>> 9715867f
}

namespace std {

ostream& operator<<(ostream& out, const opencog::AtomSpace& as) {
    list<opencog::Handle> results;
    as.get_handles_by_type(back_inserter(results), opencog::ATOM, true);
    for (const opencog::Handle& h : results)
	    if (h->getIncomingSetSize() == 0)
		    out << h->toString() << endl;
    return out;
}

} // namespace std<|MERGE_RESOLUTION|>--- conflicted
+++ resolved
@@ -399,13 +399,8 @@
 
     DPRINTF("atoms in allAtoms: %lu\n", allAtoms.size());
 
-<<<<<<< HEAD
-    // Logger::Level save = logger().get_level();
-    // logger().set_level(Logger::DEBUG);
-=======
     Logger::Level save = logger().get_level();
     logger().set_level(Logger::DEBUG);
->>>>>>> 9715867f
 
     // XXX FIXME TODO This is a stunningly inefficient way to clear the
     // atomspace! This will take minutes on any decent-sized atomspace!
@@ -418,11 +413,7 @@
     atomTable.getHandlesByType(back_inserter(allAtoms), ATOM, true, false);
     assert(allAtoms.size() == 0);
 
-<<<<<<< HEAD
-    // logger().set_level(save);
-=======
     logger().set_level(save);
->>>>>>> 9715867f
 }
 
 namespace std {
