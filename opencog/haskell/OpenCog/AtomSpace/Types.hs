-- GSoC 2015 - Haskell bindings for OpenCog.
{-# LANGUAGE GADTs                     #-}
{-# LANGUAGE ExistentialQuantification #-}
{-# LANGUAGE RankNTypes                #-}
{-# LANGUAGE AutoDeriveTypeable        #-}
{-# LANGUAGE TypeOperators             #-}
{-# LANGUAGE DataKinds                 #-}
{-# LANGUAGE ConstraintKinds           #-}
{-# LANGUAGE KindSignatures            #-}
{-# LANGUAGE StandaloneDeriving        #-}

-- | This Module defines the main data types for Haskell bindings.
module OpenCog.AtomSpace.Types (
    TruthVal (..)
  , AtomName (..)
  , Atom (..)
  , AtomGen (..)
  , Gen (..)
  , appGen
  , getType
  ) where

import OpenCog.AtomSpace.Inheritance    (type (<~))
import OpenCog.AtomSpace.AtomType       (AtomType(..))
import Data.Typeable                    (Typeable,typeRep)
import Control.Monad                    (Functor,Monad)

-- | Atom name type.
type AtomName = String

-- | 'TruthVal' represent the different types of TruthValues.
data TruthVal = SimpleTV { tvMean       :: Double
                         , tvConfidence :: Double
                         }
              | CountTV  { tvMean       :: Double
                         , tvCount      :: Double
                         , tvConfidence :: Double
                         }
              | IndefTV  { tvMean       :: Double
                         , tvL          :: Double
                         , tvU          :: Double
                         , tvConfLevel  :: Double
                         , tvDiff       :: Double
                         }
              | FuzzyTV  { tvMean       :: Double
                         , tvConfidence :: Double
                         }
              | ProbTV   { tvMean       :: Double
                         , tvCount      :: Double
                         , tvConfidence :: Double
                         }
    deriving (Show,Eq)

-- | 'Gen' groups all the atoms that are children of the atom type a.
data Gen a where
    Gen :: (Typeable a,b <~ a) => Atom b -> Gen a

deriving instance Show (Gen a)

-- | 'appGen' evaluates a given function with the atom type instance
-- wrapped inside the 'Gen' type.
appGen :: (forall b. (Typeable a,b <~ a) => Atom b -> c) -> Gen a -> c
appGen f (Gen at) = f at

-- | 'AtomGen' is a general atom type hiding the type variables.
-- (necessary when working with many instances of different atoms,
-- for example, for lists of general atoms)
type AtomGen = Gen AtomT

-- | 'Atom' is the main data type to represent the different types of atoms.
--
-- Here we impose type constraints in how atoms relate between them.
--
-- The @<~@ type operator means that the type on the left "inherits" from the
-- type on the right.
--
-- __DEFINING NEW ATOM TYPES:__
--
-- * If it is a node:
--
--    We add a new data constructor such as:
--
--    @ NewAtomTypeNode :: AtomName -> TruthVal -> Atom NewAtomTypeT  @
--
--    where NewAtomTypeT is a phantom type (automatically generated by temp. hask.).
--
-- * If it is a link:
--
--     * If it is of a fixed arity:
--
--         We impose the type constraints on each of the members of its outgoing set.
--
--         @ NewAtomTypeLink :: (a <~ t1,b <~ t2,c <~ t3) =>
--                   TruthVal -> Atom a -> Atom b -> Atom c -> AtomNewAtomTypeT  @
--
--     * If it is of unlimited arity:
--
--         We define it as a data constructor that takes a list of atoms as first argument.
--         All the members of its outgoing set will satisfy the same constraints.
--
--         For example suppose NewAtomTypeLink accepts nodes that are concepts:
--
--         @ NewAtomTypeLink :: TruthVal -> [Gen ConceptT] -> Atom NewAtomTypeT  @
--
-- Also, you have to modify the module Internal. Adding proper case clauses for
-- this new atom type to the functions "toRaw" and "fromRaw".
--
data Atom (a :: AtomType) where
    PredicateNode       :: AtomName -> TruthVal -> Atom PredicateT

    ConceptNode         :: AtomName -> TruthVal -> Atom ConceptT

    DefinedPredicateNode:: AtomName -> TruthVal -> Atom DefinedPredicateT

    AnchorNode          :: AtomName -> Atom AnchorT

    AndLink             :: TruthVal -> [AtomGen] -> Atom AndT
    OrLink              :: TruthVal -> [AtomGen] -> Atom OrT
    NotLink             :: (a <~ AtomT) =>
                           TruthVal -> Atom a -> Atom NotT
    ImplicationLink     :: (p1 <~ AtomT,p2 <~ AtomT) =>
                           TruthVal -> Atom p1 -> Atom p2 -> Atom ImplicationT

    EquivalenceLink     :: (p1 <~ AtomT,p2 <~ AtomT) =>
                           TruthVal -> Atom p1 -> Atom p2 -> Atom EquivalenceT
    EvaluationLink      :: (p <~ PredicateT,a <~ AtomT) =>
                           TruthVal -> Atom p -> Atom a -> Atom EvaluationT


    InheritanceLink     :: (c1 <~ AtomT,c2 <~ AtomT) =>
                           TruthVal -> Atom c1 -> Atom c2 -> Atom InheritanceT
    SimilarityLink      :: (c1 <~ AtomT,c2 <~ AtomT) =>
                           TruthVal -> Atom c1 -> Atom c2 -> Atom SimilarityT
    MemberLink          :: (a <~ AtomT,c <~ ConceptT) =>
                           TruthVal -> Atom a -> Atom c -> Atom MemberT
    SatisfyingSetLink   :: (p <~ AtomT) =>
                           Atom p -> Atom SatisfyingSetT

    NumberNode          :: Double -> Atom NumberT

    ListLink            :: [AtomGen] -> Atom ListT
    SetLink             :: [AtomGen] -> Atom SetT

    SchemaNode          :: AtomName -> Atom SchemaT
    GroundedSchemaNode  :: AtomName -> Atom GroundedSchemaT
    ExecutionLink       :: (s <~ SchemaT,i <~ AtomT,o <~ AtomT) =>
                           Atom s -> Atom i -> Atom o -> Atom ExecutionT

    VariableNode        :: AtomName -> Atom VariableT
    VariableList        :: [Gen VariableT] -> Atom VariableListT

    SatisfactionLink    :: (v <~ VariableListT,l <~ AtomT) =>
                           Atom v -> Atom l -> Atom SatisfactionT
    ForAllLink          :: (v <~ VariableListT,i <~ AtomT) =>
                           TruthVal -> Atom v -> Atom i -> Atom ForAllT
    ExistsLink          :: (v <~ VariableListT,i <~ AtomT) =>
                           TruthVal -> Atom v -> Atom i -> Atom ExistsT

<<<<<<< HEAD
    AverageLink         :: (v <~ VariableListT,a <~ AtomT) =>
                           TruthVal -> Atom v -> Atom a -> Atom AverageT

=======
>>>>>>> bec0ba3c
    QuoteLink           :: (a <~ AtomT) =>
                           Atom a -> Atom QuoteT

    BindLink            :: (v <~ VariableListT,p <~ AtomT,q <~ AtomT) =>
                           Atom v -> Atom p -> Atom q -> Atom BindT
    ContextLink         :: (c <~ AtomT,e <~ AtomT) =>
                           TruthVal -> Atom c -> Atom e -> Atom ContextT
    LambdaLink          :: (v <~ VariableListT,a <~ AtomT) =>
                            Atom v -> Atom a -> Atom LambdaT
    SubsetLink          :: (a1 <~ AtomT, a2 <~ AtomT) =>
                            TruthVal -> Atom a1 -> Atom a2 -> Atom SubsetT
    EqualLink           :: (a1 <~ AtomT, a2 <~ AtomT) =>
                            Atom a1 -> Atom a2 -> Atom EqualT
    TrueLink            :: Atom TrueT
    FalseLink           :: Atom FalseT
    SequentialAndLink   :: [AtomGen] -> Atom SequentialAndT
    SequentialOrLink    :: [AtomGen] -> Atom SequentialOrT
    DefineLink          :: (a1 <~ AtomT, a2 <~ AtomT) =>
                            Atom a1 -> Atom a2 -> Atom DefineT

deriving instance Show (Atom a)
deriving instance Typeable Atom

-- TODO: improve this code, defining an instance of Data for Atom GADT
-- and use the Data type class interface to get the constructor.
getType :: (Typeable a) => Atom a -> String
getType = head . words . show<|MERGE_RESOLUTION|>--- conflicted
+++ resolved
@@ -156,12 +156,6 @@
     ExistsLink          :: (v <~ VariableListT,i <~ AtomT) =>
                            TruthVal -> Atom v -> Atom i -> Atom ExistsT
 
-<<<<<<< HEAD
-    AverageLink         :: (v <~ VariableListT,a <~ AtomT) =>
-                           TruthVal -> Atom v -> Atom a -> Atom AverageT
-
-=======
->>>>>>> bec0ba3c
     QuoteLink           :: (a <~ AtomT) =>
                            Atom a -> Atom QuoteT
 
