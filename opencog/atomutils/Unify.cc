/**
 * Unify.cc
 *
 * Utilities for unifying atoms.
 *
 * Copyright (C) 2016 OpenCog Foundation
 * All Rights Reserved
 * Author: Nil Geisweiller
 *
 * This program is free software; you can redistribute it and/or modify
 * it under the terms of the GNU Affero General Public License v3 as
 * published by the Free Software Foundation and including the exceptions
 * at http://opencog.org/wiki/Licenses
 *
 * This program is distributed in the hope that it will be useful,
 * but WITHOUT ANY WARRANTY; without even the implied warranty of
 * MERCHANTABILITY or FITNESS FOR A PARTICULAR PURPOSE.  See the
 * GNU General Public License for more details.
 *
 * You should have received a copy of the GNU Affero General Public License
 * along with this program; if not, write to:
 * Free Software Foundation, Inc.,
 * 51 Franklin Street, Fifth Floor, Boston, MA 02110-1301 USA.
 */

#include "Unify.h"

#include <opencog/util/algorithm.h>
#include <opencog/atoms/base/Atom.h>
#include <opencog/atoms/base/Node.h>
#include <opencog/atoms/core/ScopeLink.h>
#include <opencog/atomutils/FindUtils.h>
#include <opencog/atoms/pattern/PatternUtils.h>

namespace opencog {

const Unify::Partitions Unify::empty_partitions({});

const Unify::Partitions Unify::empty_partition_singleton({{}});

Unify::CHandle::CHandle(const Handle& h, const Context& c)
	: handle(h), context(c) {}

bool Unify::CHandle::is_variable() const
{
	return handle->get_type() == VARIABLE_NODE;
}

bool Unify::CHandle::is_free_variable() const
{
	return context.is_free_variable(handle);
}

HandleSet Unify::CHandle::get_free_variables() const
{
	HandleSet free_vars =
		opencog::get_free_variables(handle, context.quotation);
	return set_difference(free_vars, context.shadow);
}

Context::VariablesStack::const_iterator
Unify::CHandle::find_variables(const Handle& h) const
{
	return std::find_if(context.scope_variables.cbegin(),
	                    context.scope_variables.cend(),
	                    [&](const Variables& variables) {
		                    return variables.is_in_varset(h);
	                    });
}

bool Unify::CHandle::is_consumable() const
{
	return context.quotation.consumable(handle->get_type());
}

bool Unify::CHandle::is_quoted() const
{
	return context.quotation.is_quoted();
}

bool Unify::CHandle::is_unquoted() const
{
	return context.quotation.is_unquoted();
}

void Unify::CHandle::update()
{
	bool isc = is_consumable();
	context.update(handle);
	if (isc)
		handle = handle->getOutgoingAtom(0);
}

bool Unify::CHandle::is_node_satisfiable(const CHandle& other) const
{
	// If both are variable check whether they could be alpha
	// equivalent, otherwise merely check for equality
	if (is_variable() and other.is_variable())	{
		// Make sure scope variable declarations are stored
		OC_ASSERT(context.store_scope_variables,
		          "You must store the scope variable declarations "
		          "in order to use this method");

		// Search variable declarations associated to the variables
		Context::VariablesStack::const_iterator it = find_variables(handle),
			other_it = other.find_variables(other.handle);
		OC_ASSERT(it != context.scope_variables.cend(),
		          "Contradicts the assumption that this->handle is not free");
		OC_ASSERT(other_it != other.context.scope_variables.cend(),
		          "Contradicts the assumption that other.handle is not free");

		// Check that both variable declarations occured at the same level
		if (std::distance(context.scope_variables.cbegin(), it)
		    != std::distance(other.context.scope_variables.cbegin(), other_it))
			return false;

		// Check that the other variable is alpha convertible
		return it->is_alpha_convertible(handle, other.handle, *other_it, true);
	} else {
		return content_eq(handle, other.handle);
	}
}

bool Unify::CHandle::operator==(const CHandle& ch) const
{
	return content_eq(handle, ch.handle) and (context == ch.context);
}

bool Unify::CHandle::operator<(const CHandle& ch) const
{
	return (handle < ch.handle) or
		(handle == ch.handle and context < ch.context);
}

Unify::SolutionSet::SolutionSet(bool s)
	: Partitions(s ? empty_partition_singleton : empty_partitions) {}

Unify::SolutionSet::SolutionSet(const Unify::Partitions& p)
	: Partitions(p) {}

bool Unify::SolutionSet::is_satisfiable() const
{
	return not empty();
}

Unify::Unify(const Handle& lhs, const Handle& rhs,
             const Handle& lhs_vardecl, const Handle& rhs_vardecl)
{
	// Set terms to unify
	_lhs = lhs;
	_rhs = rhs;

	// Set _variables
	set_variables(lhs, rhs, lhs_vardecl, rhs_vardecl);
}

Unify::TypedSubstitutions Unify::typed_substitutions(const SolutionSet& sol,
                                                     const Handle& pre) const
{
	OC_ASSERT(sol.is_satisfiable());

	TypedSubstitutions result;
	for (const Partition& partition : sol)
		result.insert(typed_substitution(partition, pre));
	return result;
}

Unify::TypedSubstitution Unify::typed_substitution(const Partition& partition,
                                                   const Handle& pre) const
{
	// Associate the least abstract element to each variable of each
	// block.
	HandleCHandleMap var2cval;
	for (const TypedBlock& block : partition) {
		CHandle least_abstract = find_least_abstract(block, pre);

		// Build variable mapping
		for (const CHandle& ch : block.first)
			if (ch.is_free_variable())
				var2cval.insert({ch.handle, least_abstract});
	}

	// Calculate its closure
	var2cval = substitution_closure(var2cval);

	// Remove ill quotations
	for (auto& vcv : var2cval) {
		Handle consumed =
			ScopeLink::consume_ill_quotations(_variables, vcv.second.handle,
			                                  vcv.second.context.quotation);
		vcv.second = CHandle(consumed, vcv.second.context);
	}

	// Calculate its variable declaration
	Handle vardecl = substitution_vardecl(var2cval);

	// Return the typed substitution
	return {var2cval, vardecl};
}

void Unify::set_variables(const Handle& lhs, const Handle& rhs,
                          const Handle& lhs_vardecl, const Handle& rhs_vardecl)
{
	// Merge the 2 type declarations
	Variables lv = gen_varlist(lhs, lhs_vardecl)->get_variables();
	Variables rv = gen_varlist(rhs, rhs_vardecl)->get_variables();
	_variables = merge_variables(lv, rv);
}

Unify::CHandle Unify::find_least_abstract(const TypedBlock& block,
                                          const Handle& pre) const
{
	static Handle top(Handle(createNode(VARIABLE_NODE, "__dummy_top__")));
	CHandle least_abstract(top);
	for (const CHandle& ch : block.first) {
		if (inherit(ch, least_abstract) and
		    // If h is a variable, only consider it as value
		    // if it is in pre (stands for precedence)
		    (not ch.is_variable()
		     or is_unquoted_unscoped_in_tree(pre, ch.handle))) {
			least_abstract = ch;
		}
	}

	OC_ASSERT(least_abstract.handle != top,
	          "Finding the least abstract atom in the block has failed. "
	          "It is probably a bug.");

	return least_abstract;
}

Unify::HandleCHandleMap Unify::substitution_closure(const HandleCHandleMap& var2cval) const
{
	// Strip var2cval from its contexts
	HandleMap var2val = strip_context(var2cval);

	// Subtitute every value that have variables by other values
	// associated to these variables.
	HandleCHandleMap result(var2cval);
	for (auto& el : result) {
		VariableListPtr varlist = gen_varlist(el.second);
		const Variables& variables = varlist->get_variables();
		HandleSeq values = variables.make_values(var2val);
		el.second.handle = variables.substitute_nocheck(el.second.handle, values);
	}

	// If we have reached a fixed point then return substitution,
	// otherwise re-iterate
	return hchm_content_eq(result, var2cval) ?
		result : substitution_closure(result);
}

Handle Unify::substitution_vardecl(const HandleCHandleMap& var2val) const
{
	// Build the type declaration for this substitution. For now, the
	// type is merely lhs_vardecl and rhs_vardecl merged together,
	// then all variables assigned for substitution other than
	// themselves are removed. To do well it should be taking into
	// account the possibly more restrictive types found during
	// unification (i.e. the block types).

	Variables ts_variables = _variables;

	for (const auto& el : var2val)
		// Make sure it is not a self substitution
		if (el.first != el.second.handle)
			ts_variables.erase(el.first);

	return ts_variables.get_vardecl();
}

bool Unify::is_pm_connector(const Handle& h)
{
	return is_pm_connector(h->get_type());
}

bool Unify::is_pm_connector(Type t)
{
	return t == AND_LINK or t == OR_LINK or t == NOT_LINK;
}

Handle Unify::substitute(BindLinkPtr bl, const TypedSubstitution& ts)
{
	// TODO: make sure that ts.second contains the declaration of all
	// variables
	return substitute(bl, strip_context(ts.first), ts.second);
}

Handle Unify::substitute(BindLinkPtr bl, const HandleMap& var2val,
                         Handle vardecl)
{
	// Perform substitution over the existing variable declaration, if
	// no new alternative is provided.
	if (not vardecl) {
		// If the bind link has no variable declaration either then
		// infer one
		Handle old_vardecl = bl->get_vardecl() ? bl->get_vardecl()
			: gen_vardecl(bl->get_body());
		// Substitute the variables in the old vardecl to obtain the
		// new one.
		vardecl = substitute_vardecl(old_vardecl, var2val);
	}

	const Variables variables = bl->get_variables();

	// Turn the map into a vector of new variable names/values
	HandleSeq values = variables.make_values(var2val);

	// Substituted BindLink outgoings
	HandleSeq hs;

	// Perform substitution over the pattern term, then remove
	// constant clauses
	Handle clauses = variables.substitute_nocheck(bl->get_body(), values);
<<<<<<< HEAD
	clauses = consume_ill_quotations(vardecl, clauses);
//	clauses = remove_constant_clauses(vardecl, clauses);
=======
	clauses = ScopeLink::consume_ill_quotations(vardecl, clauses);
	clauses = remove_constant_clauses(vardecl, clauses);
>>>>>>> f2fdcdea
	hs.push_back(clauses);

	// Perform substitution over the rewrite term
	Handle rewrite = variables.substitute_nocheck(bl->get_implicand(), values);
	rewrite = ScopeLink::consume_ill_quotations(vardecl, rewrite);
	hs.push_back(rewrite);

	// Filter vardecl
	vardecl = filter_vardecl(vardecl, hs);

	// Insert vardecl in hs if defined
	if (vardecl)
		hs.insert(hs.begin(), vardecl);

	// Create the substituted BindLink
	return createLink(hs, bl->get_type());
}

Handle Unify::substitute_vardecl(const Handle& vardecl,
                                 const HandleMap& var2val)
{
	if (not vardecl)
		return Handle::UNDEFINED;

	Type t = vardecl->get_type();

	// Base cases

	if (t == VARIABLE_NODE) {
		auto it = var2val.find(vardecl);
		// Only substitute if the variable is substituted by another variable
		if (it != var2val.end() and it->second->get_type() == VARIABLE_NODE)
			return it->second;
		return Handle::UNDEFINED;
	}

	// Recursive cases

	HandleSeq oset;

	if (t == VARIABLE_LIST) {
		for (const Handle& h : vardecl->getOutgoingSet()) {
			Handle nh = substitute_vardecl(h, var2val);
			if (nh)
				oset.push_back(nh);
		}
		if (oset.empty())
			return Handle::UNDEFINED;
	}
	else if (t == TYPED_VARIABLE_LINK) {
		Handle new_var = substitute_vardecl(vardecl->getOutgoingAtom(0),
		                                    var2val);
		if (new_var) {
			oset.push_back(new_var);
			oset.push_back(vardecl->getOutgoingAtom(1));
		} else return Handle::UNDEFINED;
	}
	else {
		OC_ASSERT(false, "Not implemented");
	}
	return createLink(oset, t);
}

// TODO: for now it is assumed clauses are connected by an AndLink
// only. To fix that one needs to generalize
// PatternLink::unbundle_clauses to make it usable in that code too.
//
// TODO: maybe replace Handle vardecl by Variables variables.
Handle Unify::remove_constant_clauses(const Handle& vardecl,
                                      const Handle& clauses)
{
	VariableListPtr vl = createVariableList(vardecl);
	HandleSet vars = vl->get_variables().varset;

	// Remove constant clauses
	Type t = clauses->get_type();
	HandleSeq hs;
	if (t == AND_LINK) {
		for (const Handle& clause : clauses->getOutgoingSet()) {
			if (not is_constant(vars, clause)) {
				hs.push_back(clause);
			}
		}
	} else if (not is_constant(vars, clauses)) {
		return clauses;
	}
	return createLink(hs, AND_LINK);
}

Unify::SolutionSet Unify::operator()()
{
	// If the declaration is ill typed, there is no solution
	if (not _variables.is_well_typed())
		return SolutionSet();

	// It is well typed, perform the unification
	return unify(_lhs, _rhs);
}

Unify::SolutionSet Unify::unify(const CHandle& lhs, const CHandle& rhs) const
{
	return unify(lhs.handle, rhs.handle, lhs.context, rhs.context);
}

Unify::SolutionSet Unify::unify(const Handle& lh, const Handle& rh,
                                Context lc, Context rc) const
{
	Type lt(lh->get_type());
	Type rt(rh->get_type());

	///////////////////
	// Base cases    //
	///////////////////

	// Make sure both handles are defined
	if (not lh or not rh)
		return SolutionSet();

	CHandle lch(lh, lc);
	CHandle rch(rh, rc);

	// If one is a node
	if (lh->is_node() or rh->is_node()) {
		// If one is a free variable and they are different, then
		// unifies.
		if (lch.is_free_variable() or rch.is_free_variable()) {
			if (lch == rch) {
				// Do not construct a solution like {X}->X to not
				// overload the solution set.
				//
				// Since the context is taken into account they have
				// the same context, thus if one of them is free, the
				// other is free as well, therefore they are
				// satisfiable.
				return SolutionSet(true);
			} else {
				return mkvarsol(lch, rch);
			}
		} else
			return SolutionSet(lch.is_node_satisfiable(rch));
	}

	////////////////////////
	// Recursive cases    //
	////////////////////////

    // Consume quotations
	bool lq = lc.quotation.consumable(lt);
	bool rq = rc.quotation.consumable(rt);
	if (lq and rq) {
		lc.quotation.update(lt);
		rc.quotation.update(rt);
		return unify(lh->getOutgoingAtom(0), rh->getOutgoingAtom(0), lc, rc);
	}
	if (lq) {
		lc.quotation.update(lt);
		return unify(lh->getOutgoingAtom(0), rh, lc, rc);
	}
	if (rq) {
		rc.quotation.update(rt);
		return unify(lh, rh->getOutgoingAtom(0), lc, rc);
	}

	// Update contexts
	lc.update(lh);
	rc.update(rh);

	// At least one of them is a link, check if they have the same
	// type (e.i. do they match so far)
	if (lt != rt)
		return SolutionSet();

	// At this point they are both links of the same type, check that
	// they have the same arity
	Arity lh_arity(lh->get_arity());
	Arity rh_arity(rh->get_arity());
	if (lh_arity != rh_arity)
		return SolutionSet();

	if (is_unordered(rh))
		return unordered_unify(lh->getOutgoingSet(), rh->getOutgoingSet(), lc, rc);
	else
		return ordered_unify(lh->getOutgoingSet(), rh->getOutgoingSet(), lc, rc);
}

Unify::SolutionSet Unify::unordered_unify(const HandleSeq& lhs,
                                          const HandleSeq& rhs,
                                          Context lc, Context rc) const
{
	Arity lhs_arity(lhs.size());
	Arity rhs_arity(rhs.size());
	OC_ASSERT(lhs_arity == rhs_arity);

	// Base case
	if (lhs_arity == 0)
		return SolutionSet(true);

	// Recursive case
	SolutionSet sol;
	for (Arity i = 0; i < lhs_arity; ++i) {
		auto head_sol = unify(lhs[i], rhs[0], lc, rc);
		if (head_sol.is_satisfiable()) {
			HandleSeq lhs_tail(cp_erase(lhs, i));
			HandleSeq rhs_tail(cp_erase(rhs, 0));
			auto tail_sol = unordered_unify(lhs_tail, rhs_tail, lc, rc);
			SolutionSet perm_sol = join(head_sol, tail_sol);
			// Union merge satisfiable permutations
			sol.insert(perm_sol.begin(), perm_sol.end());
		}
	}
	return sol;
}

Unify::SolutionSet Unify::ordered_unify(const HandleSeq& lhs,
                                        const HandleSeq& rhs,
                                        Context lc, Context rc) const
{
	Arity lhs_arity(lhs.size());
	Arity rhs_arity(rhs.size());
	OC_ASSERT(lhs_arity == rhs_arity);

	SolutionSet sol(true);
	for (Arity i = 0; i < lhs_arity; ++i) {
		auto rs = unify(lhs[i], rhs[i], lc, rc);
		sol = join(sol, rs);
		if (not sol.is_satisfiable())     // Stop if unification has failed
			break;
	}
	return sol;
}

Unify::SolutionSet Unify::pairwise_unify(const std::set<CHandlePair>& pchs) const
{
	SolutionSet sol(true);
	for (const CHandlePair& pch : pchs) {
		auto rs = unify(pch.first, pch.second);
		sol = join(sol, rs);
		if (not sol.is_satisfiable())     // Stop if unification has failed
			return sol;
	}
	return sol;
}

Unify::SolutionSet Unify::comb_unify(const std::set<CHandle>& lhs,
                                     const std::set<CHandle>& rhs) const
{
	SolutionSet sol(true);
	for (const CHandle& lch : lhs) {
		for (const CHandle& rch : rhs) {
			auto rs = unify(lch, rch);
			sol = join(sol, rs);
			if (not sol.is_satisfiable())     // Stop if unification has failed
				return sol;
		}
	}
	return sol;
}

Unify::SolutionSet Unify::comb_unify(const std::set<CHandle>& chs) const
{
	SolutionSet sol(true);
	for (auto lit = chs.begin(); lit != chs.end(); ++lit) {
		for (auto rit = std::next(lit); rit != chs.end(); ++rit) {
			auto rs = unify(*lit, *rit);
			sol = join(sol, rs);
			if (not sol.is_satisfiable())     // Stop if unification has failed
				return sol;
		}
	}
	return sol;
}
	
bool Unify::is_unordered(const Handle& h) const
{
	return classserver().isA(h->get_type(), UNORDERED_LINK);
}

HandleSeq Unify::cp_erase(const HandleSeq& hs, Arity i) const
{
	HandleSeq hs_cp(hs);
	hs_cp.erase(hs_cp.begin() + i);
	return hs_cp;
}

Unify::SolutionSet Unify::mkvarsol(CHandle lch, CHandle rch) const
{
	// Attempt to consume quotation to avoid putting quoted elements
	// in the block.
	if (lch.is_free_variable() and rch.is_consumable() and rch.is_quoted())
		rch.update();
	if (rch.is_free_variable() and lch.is_consumable() and lch.is_quoted())
		lch.update();

	Handle inter = type_intersection(lch, rch);
	if (not inter)
		return SolutionSet();
	else {
		Block pblock{lch, rch};
		Partitions par{{{pblock, inter}}};
		return SolutionSet(par);
	}
}

Unify::SolutionSet Unify::join(const SolutionSet& lhs,
                               const SolutionSet& rhs) const
{
	// No need to join if one of them is non satisfiable
	if (not lhs.is_satisfiable() or not rhs.is_satisfiable())
		return SolutionSet();

	// By now both are satisfiable, thus non empty, join them
	SolutionSet result;
	for (const Partition& rp : rhs) {
		SolutionSet sol(join(lhs, rp));
		result.insert(sol.begin(), sol.end());
	}

	return result;
}

Unify::SolutionSet Unify::join(const SolutionSet& lhs, const Partition& rhs) const
{
	// Base cases
	if (rhs.empty())
		return lhs;

	// Recursive case (a loop actually)
	SolutionSet result;
	for (const auto& par : lhs) {
		SolutionSet jps = join(par, rhs);
		result.insert(jps.begin(), jps.end());
	}
	return result;
}

Unify::SolutionSet Unify::join(const Partition& lhs, const Partition& rhs) const
{
	// Don't bother joining if lhs is empty (saves a bit of computation)
	if (lhs.empty())
		return SolutionSet({rhs});

	// Join
	SolutionSet result({lhs});
	for (const TypedBlock& rhs_block : rhs) {
		// For now we assume result has only 0 or 1 partition
		result = join(result, rhs_block);
		if (not result.is_satisfiable())
			return SolutionSet();
	}

	return result;
}

Unify::SolutionSet Unify::join(const SolutionSet& sol,
                               const TypedBlock& block) const
{
	SolutionSet result;
	for (const Partition& partition : sol) {
		SolutionSet jps = join(partition, block);
		result.insert(jps.begin(), jps.end());
	}
	return result;
}

Unify::SolutionSet Unify::join(const Partition& partition,
                               const TypedBlock& block) const
{
	// Find all partition blocks that have elements in common with block
	TypedBlockSeq common_blocks;
	for (const TypedBlock& p_block : partition)
		if (not has_empty_intersection(block.first, p_block.first))
			common_blocks.push_back(p_block);

	Partition jp(partition);
	if (common_blocks.empty()) {
		// If none then merely insert the independent block
		jp.insert(block);
		return SolutionSet({jp});
	} else {
		// Otherwise join block with all common blocks and replace
		// them by the result (if satisfiable, otherwise return the
		// empty solution set)
		TypedBlock j_block = join(common_blocks, block);
		if (is_satisfiable(j_block)) {
			for (const TypedBlock& rm : common_blocks)
				jp.erase(rm.first);
			jp.insert(j_block);

			// Perform the sub-unification of all common blocks with
			// block and join the solution set to jp
			SolutionSet sol = subunify(common_blocks, block);
			if (sol.is_satisfiable())
				return join(sol, jp);
		}
		return SolutionSet(false);
	}
}

Unify::TypedBlock Unify::join(const TypedBlockSeq& common_blocks,
                              const TypedBlock& block) const
{
	std::pair<Block, Handle> result{block};
	for (const auto& c_block : common_blocks) {
		result =  join(result, c_block);
        // Abort if unsatisfiable
        if (not is_satisfiable(result))
            return result;
    }
	return result;
}

Unify::TypedBlock Unify::join(const TypedBlock& lhs, const TypedBlock& rhs) const
{
    OC_ASSERT(lhs.second and rhs.second, "Can only join 2 satisfiable blocks");
	return {set_union(lhs.first, rhs.first),
			type_intersection(lhs.second, rhs.second)};
}

Unify::SolutionSet Unify::subunify(const TypedBlockSeq& common_blocks,
                                   const TypedBlock& block) const
{
	// Form a set with all terms
	std::set<CHandle> all_chs(block.first);
	for (const TypedBlock& cb : common_blocks)
		all_chs.insert(cb.first.begin(), cb.first.end());

	// Build a set of all pairs of terms that may have not been
	// unified so far.
	std::set<CHandlePair> not_unified;
	// This function returns true iff both terms are in the given
	// block. If so it means they have already been unified.
	auto both_in_block = [](const CHandle& lch, const CHandle& rch,
	                        const TypedBlock& block) {
		return is_in(lch, block.first) and is_in(rch, block.first);
	};
	for (auto lit = all_chs.begin(); lit != all_chs.end(); ++lit) {
		for (auto rit = std::next(lit); rit != all_chs.end(); ++rit) {
			// Check if they are in block
			bool already_unified = both_in_block(*lit, *rit, block);
			// If not, then check if they are in one of the common
			// blocks
			if (not already_unified) {
				for (const TypedBlock& cb : common_blocks) {
					already_unified = both_in_block(*lit, *rit, cb);
					if (already_unified)
						break;
				}
			}
			if (not already_unified)
				not_unified.insert({*lit, *rit});
		}
	}

	// Unify all not unified yet terms
	return pairwise_unify(not_unified);
}

Unify::SolutionSet Unify::subunify(const TypedBlock& lhs,
                                   const TypedBlock& rhs) const
{
	return comb_unify(set_symmetric_difference(lhs.first, rhs.first));
}

bool Unify::is_satisfiable(const TypedBlock& block) const
{
	return (bool)block.second;
}

bool unifiable(const Handle& lhs, const Handle& rhs,
               const Handle& lhs_vardecl, const Handle& rhs_vardecl)
{
	Unify unify(lhs, rhs, lhs_vardecl, rhs_vardecl);
	return unify().is_satisfiable();
}

bool hm_content_eq(const HandleMap& lhs, const HandleMap& rhs)
{
	if (lhs.size() != rhs.size())
		return false;

	auto lit = lhs.begin();
	auto rit = rhs.begin();
	while (lit != lhs.end()) {
		if (not content_eq(lit->first, rit->first)
		   or not content_eq(lit->second, rit->second))
			return false;
		++lit; ++rit;
	}
	return true;
}

bool hchm_content_eq(const Unify::HandleCHandleMap& lhs,
                     const Unify::HandleCHandleMap& rhs)
{
	if (lhs.size() != rhs.size())
		return false;

	auto lit = lhs.begin();
	auto rit = rhs.begin();
	while (lit != lhs.end()) {
		if (not content_eq(lit->first, rit->first)
		    or lit->second != rit->second)
			return false;
		++lit; ++rit;
	}
	return true;
}

bool ts_content_eq(const Unify::TypedSubstitution& lhs,
                   const Unify::TypedSubstitution& rhs)
{
	return lhs.first.size() == rhs.first.size()
		and hchm_content_eq(lhs.first, rhs.first)
		and content_eq(lhs.second, rhs.second);
}

bool tss_content_eq(const Unify::TypedSubstitutions& lhs,
                    const Unify::TypedSubstitutions& rhs)
{
	if (lhs.size() != rhs.size())
		return false;

	auto lit = lhs.begin();
	auto rit = rhs.begin();
	while (lit != lhs.end()) {
		if (not ts_content_eq(*lit, *rit))
			return false;
		++lit; ++rit;
	}
	return true;
}

HandleMap strip_context(const Unify::HandleCHandleMap& hchm)
{
	HandleMap result;
	for (auto& el : hchm)
		result.insert({el.first, el.second.handle});
	return result;
}

/**
 * Generate a VariableList of the free variables of a given contextual
 * atom ch.
 */
VariableListPtr gen_varlist(const Unify::CHandle& ch)
{
	HandleSet free_vars = ch.get_free_variables();
	return createVariableList(HandleSeq(free_vars.begin(), free_vars.end()));
}

Handle Unify::type_intersection(const CHandle& lch, const CHandle& rch) const
{
	return type_intersection(lch.handle, rch.handle, lch.context, rch.context);
}

Handle Unify::type_intersection(const Handle& lh, const Handle& rh,
                                Context lc, Context rc) const
{
	if (inherit(lh, rh, lc, rc))
		return lh;
	if (inherit(rh, lh, rc, lc))
		return rh;
	return Handle::UNDEFINED;
}

std::set<Type> Unify::simplify_type_union(std::set<Type>& type) const
{
	return {}; // TODO: do we really need that?
}

std::set<Type> Unify::get_union_type(const Handle& h) const
{
	const VariableTypeMap& vtm = _variables._simple_typemap;
	auto it = vtm.find(h);
	if (it == vtm.end() or it->second.empty())
		return {ATOM};
	else {
		return it->second;
	}
}

bool Unify::inherit(const CHandle& lch, const CHandle& rch) const
{
	return inherit(lch.handle, rch.handle, lch.context, rch.context);
}

bool Unify::inherit(const Handle& lh, const Handle& rh,
                    Context lc, Context rc) const
{
	Type lt = lh->get_type();
	Type rt = rh->get_type();

	// Recursive cases

	// Consume quotations
	if (lc.quotation.consumable(lt)) {
		lc.quotation.update(lt);
		return inherit(lh->getOutgoingAtom(0), rh, lc, rc);
	}
	if (rc.quotation.consumable(rt)) {
		rc.quotation.update(rt);
		return inherit(lh, rh->getOutgoingAtom(0), lc, rc);
	}

	// If both are links then check that the outgoings of lhs inherit
	// the outgoings of rhs.
	if (lh->is_link() and rh->is_link() and (lt == rt)) {
		if (lh->get_arity() == rh->get_arity()) {
			for (size_t i = 0; i < lh->get_arity(); i++) {
				if (not inherit(lh->getOutgoingAtom(i),
				                rh->getOutgoingAtom(i),
				                lc, rc))
					return false;
			}
			return true;
		} else return false;
	}

	// Base cases

	// If they are equal then lh trivial inherits from rh
	if (lh == rh)
		return true;

	// If both are unquoted variables then look at then types (only
	// simple types are considered for now).
	if (lc.quotation.is_unquoted() and VARIABLE_NODE == lt
	    and rc.quotation.is_unquoted() and VARIABLE_NODE == rt)
		return inherit(get_union_type(lh), get_union_type(rh));

	// If only rh is a variable, if its in _variable then check
	// whether lh type inherits from it (using Variables::is_type),
	// otherwise assume rh is the top type and thus anything inherits
	// from it.
	if (rc.quotation.is_unquoted() and VARIABLE_NODE == rt)
        return not _variables.is_in_varset(rh) or _variables.is_type(rh, lh);

	return false;
}

bool Unify::inherit(Type lhs, Type rhs) const
{
	return classserver().isA(lhs, rhs);
}

bool Unify::inherit(Type lhs, const std::set<Type>& rhs) const
{
	for (Type ty : rhs)
		if (inherit(lhs, ty))
			return true;
	return false;
}

bool Unify::inherit(const std::set<Type>& lhs, const std::set<Type>& rhs) const
{
	for (Type ty : lhs)
		if (not inherit(ty, rhs))
			return false;
	return true;
}

Variables merge_variables(const Variables& lhs, const Variables& rhs)
{
	Variables new_vars(lhs);
	new_vars.extend(rhs);
	return new_vars;
}

Handle merge_vardecl(const Handle& lhs_vardecl, const Handle& rhs_vardecl)
{
	if (not lhs_vardecl)
		return rhs_vardecl;
	if (not rhs_vardecl)
		return lhs_vardecl;

	VariableList
		lhs_vl(lhs_vardecl),
		rhs_vl(rhs_vardecl);

	Variables new_vars =
		merge_variables(lhs_vl.get_variables(), rhs_vl.get_variables());
	return new_vars.get_vardecl();
}

std::string oc_to_string(const Unify::CHandle& ch)
{
	std::stringstream ss;
	ss << "context:" << std::endl << oc_to_string(ch.context)
	   << "atom:" << std::endl << oc_to_string(ch.handle);
	return ss.str();
}

std::string oc_to_string(const Unify::Block& pb)
{
	std::stringstream ss;
	ss << "size = " << pb.size() << std::endl;
	int i = 0;
	for (const auto& el : pb)
		ss << "catom[" << i++ << "]:" << std::endl << oc_to_string(el);
	return ss.str();
}

std::string oc_to_string(const Unify::TypedBlock& tb)
{
	std::stringstream ss;
	ss << "block:" << std::endl << oc_to_string(tb.first)
	   << "type:" << std::endl << oc_to_string(tb.second);
	return ss.str();
}

std::string oc_to_string(const Unify::TypedBlockSeq& tbs)
{
	std::stringstream ss;
	ss << "size = " << tbs.size() << std::endl;
	for (size_t i = 0; i < tbs.size(); i++)
		ss << "typed block[" << i << "]:" << std::endl
		   << oc_to_string(tbs[i]);
	return ss.str();
}

std::string oc_to_string(const Unify::Partition& up)
{
	std::stringstream ss;
	ss << "size = " << up.size() << std::endl;
	int i = 0;
	for (const auto& p : up) {
		ss << "block[" << i << "]:" << std::endl << oc_to_string(p.first)
		   << "type[" << i << "]:" << std::endl << oc_to_string(p.second);
		i++;
	}
	return ss.str();
}

std::string oc_to_string(const Unify::Partitions& par)
{
	std::stringstream ss;
	ss << "size = " << par.size() << std::endl;
	int i = 0;
	for (const auto& el : par) {
		ss << "typed partition[" << i << "]:" << std::endl << oc_to_string(el);
		i++;
	}
	return ss.str();
}

std::string oc_to_string(const Unify::HandleCHandleMap& hchm)
{
	std::stringstream ss;
	ss << "size = " << hchm.size() << std::endl;
	int i = 0;
	for (const auto& hch : hchm) {
		ss << "atom[" << i << "]:" << std::endl
		   << oc_to_string(hch.first);
		ss << "catom[" << i << "]:" << std::endl
		   << oc_to_string(hch.second);
		i++;
	}
	return ss.str();
}

std::string oc_to_string(const Unify::TypedSubstitution& ts)
{
	std::stringstream ss;
	ss << "substitution:" << std::endl << oc_to_string(ts.first)
	   << "vardecl:" << std::endl << oc_to_string(ts.second);
	return ss.str();
}

std::string oc_to_string(const Unify::TypedSubstitutions& tss)
{
	std::stringstream ss;
	ss << "size = " << tss.size() << std::endl;
	int i = 0;
	for (const auto& ts : tss) {
		ss << "typed substitution[" << i << "]:" << std::endl
		   << oc_to_string(ts);
		i++;
	}
	return ss.str();
}

} // namespace opencog<|MERGE_RESOLUTION|>--- conflicted
+++ resolved
@@ -312,13 +312,8 @@
 	// Perform substitution over the pattern term, then remove
 	// constant clauses
 	Handle clauses = variables.substitute_nocheck(bl->get_body(), values);
-<<<<<<< HEAD
-	clauses = consume_ill_quotations(vardecl, clauses);
+	clauses = ScopeLink::consume_ill_quotations(vardecl, clauses);
 //	clauses = remove_constant_clauses(vardecl, clauses);
-=======
-	clauses = ScopeLink::consume_ill_quotations(vardecl, clauses);
-	clauses = remove_constant_clauses(vardecl, clauses);
->>>>>>> f2fdcdea
 	hs.push_back(clauses);
 
 	// Perform substitution over the rewrite term
