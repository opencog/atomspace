--- conflicted
+++ resolved
@@ -2,14 +2,10 @@
  * FUNCTION:
  * Persistent Atom storage, ZeroMQ-backed e.g. Neo4j.
  *
-<<<<<<< HEAD
- * Copyright (c) 2015 Erwin Joosten, Hendy Irawan <ceefour666@gmail.com>
-=======
  * Copyright (C) 2008-2015 OpenCog Foundation
  * All Rights Reserved
  *
  * Written by Erwin Joosten, Hendy Irawan <ceefour666@gmail.com>
->>>>>>> b7c8ccfb
  *
  * LICENSE:
  * This program is free software; you can redistribute it and/or modify
