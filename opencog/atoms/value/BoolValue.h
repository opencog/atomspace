/*
 * opencog/atoms/value/BoolValue.h
 *
 * Copyright (C) 2015,2022 Linas Vepstas
 * All Rights Reserved
 *
 * This program is free software; you can redistribute it and/or modify
 * it under the terms of the GNU Affero General Public License v3 as
 * published by the Free Software Foundation and including the exceptions
 * at http://opencog.org/wiki/Licenses
 *
 * This program is distributed in the hope that it will be useful,
 * but WITHOUT ANY WARRANTY; without even the implied warranty of
 * MERCHANTABILITY or FITNESS FOR A PARTICULAR PURPOSE.  See the
 * GNU General Public License for more details.
 *
 * You should have received a copy of the GNU Affero General Public License
 * along with this program; if not, write to:
 * Free Software Foundation, Inc.,
 * 51 Franklin Street, Fifth Floor, Boston, MA 02110-1301 USA.
 */

#ifndef _OPENCOG_BOOL_VALUE_H
#define _OPENCOG_BOOL_VALUE_H

#include <vector>
#include <opencog/atoms/value/Value.h>
#include <opencog/atoms/atom_types/atom_types.h>

namespace opencog
{

/** \addtogroup grp_atomspace
 *  @{
 */

/**
 * BoolValues hold an ordered vector of bools.
 *
 * This provides a reference interface for bools. Internally, bits
 * are packed into uint64_t values for efficient boolean operations.
 * Boolean-and, boolean-or, and boolean-not operate on 64-bit chunks
 * for improved performance.
 */
class BoolValue;
typedef std::shared_ptr<const BoolValue> BoolValuePtr;

class BoolValue
	: public Value
{
protected:
	mutable std::vector<uint64_t> _packed_bits;
	mutable size_t _bit_count;

	virtual void update() const {}

	BoolValue(Type t) : Value(t), _bit_count(0) {}

	void set_bit(size_t index, bool value) const;
	bool get_bit(size_t index) const;
	void pack_vector(const std::vector<bool>& v);
	std::vector<bool> unpack_vector() const;

public:
<<<<<<< HEAD
	// Helper methods for bit manipulation
	static constexpr size_t BITS_PER_WORD = 64;

	static size_t word_index(size_t bit_index) {
		return bit_index / BITS_PER_WORD;
	}

	static size_t bit_offset(size_t bit_index) {
		return bit_index % BITS_PER_WORD;
	}

	static size_t words_needed(size_t bit_count) {
		return (bit_count + BITS_PER_WORD - 1) / BITS_PER_WORD;
	}

	BoolValue(bool v);
	BoolValue(const std::vector<bool>& v);
	BoolValue(unsigned long);
	BoolValue(Type t, const std::vector<bool>& v);
=======
	BoolValue(bool v) : Value(BOOL_VALUE) { _value.push_back(v); }
	BoolValue(const std::vector<bool>& v)
		: Value(BOOL_VALUE), _value(v) {}
	BoolValue(Type t, const std::vector<bool>& v) : Value(t), _value(v) {}
>>>>>>> 19fc17d8

	virtual ~BoolValue() {}

	std::vector<bool> value() const;  // Returns cached value for Python bindings
	size_t size() const { return _bit_count; }
	ValuePtr value_at_index(size_t) const;

	/** Returns a string representation of the value. */
	virtual std::string to_string(const std::string& indent = "") const;
	std::string to_string(const std::string& indent, Type) const;

	/** Returns true if two values are equal. */
	virtual bool operator==(const Value&) const;

	// Public methods to get packed data (for bool operations)
	const std::vector<uint64_t>& get_packed_bits() const { return _packed_bits; }
	size_t get_bit_count() const { return _bit_count; }
	void set_packed_data(std::vector<uint64_t>&& bits, size_t count) {
		_packed_bits = std::move(bits);
		_bit_count = count;
	}
};

static inline BoolValuePtr BoolValueCast(const ValuePtr& a)
	{ return std::dynamic_pointer_cast<const BoolValue>(a); }

static inline const ValuePtr ValueCast(const BoolValuePtr& fv)
{
	return std::shared_ptr<Value>(fv, (Value*) fv.get());
}

template<typename ... Type>
static inline std::shared_ptr<BoolValue> createBoolValue(Type&&... args) {
	return std::make_shared<BoolValue>(std::forward<Type>(args)...);
}

// Boolean operation functions that work directly with BoolValuePtr
ValuePtr bool_and(bool f, const BoolValuePtr& fvp);
ValuePtr bool_or(bool f, const BoolValuePtr& fvp);
ValuePtr bool_not(const BoolValuePtr& fvp);

// Vector boolean operations
ValuePtr bool_and(const BoolValuePtr& fvpa, const BoolValuePtr& fvpb);
ValuePtr bool_or(const BoolValuePtr& fvpa, const BoolValuePtr& fvpb);

/** @}*/
} // namespace opencog

#endif // _OPENCOG_BOOL_VALUE_H<|MERGE_RESOLUTION|>--- conflicted
+++ resolved
@@ -62,7 +62,6 @@
 	std::vector<bool> unpack_vector() const;
 
 public:
-<<<<<<< HEAD
 	// Helper methods for bit manipulation
 	static constexpr size_t BITS_PER_WORD = 64;
 
@@ -80,14 +79,7 @@
 
 	BoolValue(bool v);
 	BoolValue(const std::vector<bool>& v);
-	BoolValue(unsigned long);
 	BoolValue(Type t, const std::vector<bool>& v);
-=======
-	BoolValue(bool v) : Value(BOOL_VALUE) { _value.push_back(v); }
-	BoolValue(const std::vector<bool>& v)
-		: Value(BOOL_VALUE), _value(v) {}
-	BoolValue(Type t, const std::vector<bool>& v) : Value(t), _value(v) {}
->>>>>>> 19fc17d8
 
 	virtual ~BoolValue() {}
 
