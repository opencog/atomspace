
# The atom_types.h file is written to the build directory
INCLUDE_DIRECTORIES( ${CMAKE_CURRENT_BINARY_DIR})

ADD_LIBRARY (atomcore
	Checkers.cc
	CondLink.cc
	FunctionLink.cc
	NumberNode.cc
<<<<<<< HEAD
	PrenexLink.cc
	PresentLink.cc
	PutLink.cc
	Quotation.cc
	QuoteLink.cc
=======
>>>>>>> b8983bc5
	RandomChoice.cc
	TimeLink.cc
	UnorderedLink.cc
)

# Without this, parallel make will race and crap up the generated files.
ADD_DEPENDENCIES(atomcore opencog_atom_types)

TARGET_LINK_LIBRARIES(atomcore
	free
	atombase
	${COGUTIL_LIBRARY}
)

INSTALL (TARGETS atomcore EXPORT AtomSpaceTargets
	DESTINATION "${CMAKE_INSTALL_LIBDIR}/opencog"
)

INSTALL (FILES
	CondLink.h
	FunctionLink.h
	NumberNode.h
<<<<<<< HEAD
	PrenexLink.h
	PresentLink.h
	PutLink.h
	Quotation.h
	QuoteLink.h
=======
>>>>>>> b8983bc5
	RandomChoice.h
	TimeLink.h
	UnorderedLink.h
	DESTINATION "include/opencog/atoms/core"
)<|MERGE_RESOLUTION|>--- conflicted
+++ resolved
@@ -7,14 +7,6 @@
 	CondLink.cc
 	FunctionLink.cc
 	NumberNode.cc
-<<<<<<< HEAD
-	PrenexLink.cc
-	PresentLink.cc
-	PutLink.cc
-	Quotation.cc
-	QuoteLink.cc
-=======
->>>>>>> b8983bc5
 	RandomChoice.cc
 	TimeLink.cc
 	UnorderedLink.cc
@@ -37,14 +29,6 @@
 	CondLink.h
 	FunctionLink.h
 	NumberNode.h
-<<<<<<< HEAD
-	PrenexLink.h
-	PresentLink.h
-	PutLink.h
-	Quotation.h
-	QuoteLink.h
-=======
->>>>>>> b8983bc5
 	RandomChoice.h
 	TimeLink.h
 	UnorderedLink.h
