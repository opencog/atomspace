--- conflicted
+++ resolved
@@ -63,12 +63,8 @@
 FUZZY_TRUTH_VALUE          <- TRUTH_VALUE
 PROBABILISTIC_TRUTH_VALUE  <- TRUTH_VALUE
 EVIDENCE_COUNT_TRUTH_VALUE <- TRUTH_VALUE
-<<<<<<< HEAD
 TENSOR_TRUTH_VALUE          <- TRUTH_VALUE "TensorTruthValue"
-FORMULA_TRUTH_VALUE        <- SIMPLE_TRUTH_VALUE, FORMULA_STREAM
-=======
 FORMULA_TRUTH_VALUE        <- TRUTH_VALUE, FORMULA_STREAM
->>>>>>> 98001c6a
 
 // ===========================================================
 // Base of the atom hierarchy. Atoms are globally unique and persistent
