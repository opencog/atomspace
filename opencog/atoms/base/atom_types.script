--- conflicted
+++ resolved
@@ -14,19 +14,14 @@
 // Special type designating that no atom type has been assigned.
 NOTYPE
 
-<<<<<<< HEAD
 VALUE
 FLOAT_VALUE <- VALUE    // vector of floats, actually.
 STRING_VALUE <- VALUE
 LINK_VALUE <- VALUE     // vector of values ("link" holding values)
 
-// Base of hierarchy
-ATOM <- VALUE
-=======
 // Base of hierarchy - NOTE: ATOM will not have a corresponding Python
 // construction function to avoid identifier conflict with the Atom object.
-ATOM
->>>>>>> 9487ac93
+ATOM <- VALUE
 NODE <- ATOM
 LINK <- ATOM
 
