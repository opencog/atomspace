/*
 * PatternMatchEngine.cc
 *
 * Copyright (C) 2008,2009,2011,2014,2015 Linas Vepstas
 *
 * Author: Linas Vepstas <linasvepstas@gmail.com>  February 2008
 *
 * This program is free software; you can redistribute it and/or modify
 * it under the terms of the GNU Affero General Public License v3 as
 * published by the Free Software Foundation and including the exceptions
 * at http://opencog.org/wiki/Licenses
 *
 * This program is distributed in the hope that it will be useful,
 * but WITHOUT ANY WARRANTY; without even the implied warranty of
 * MERCHANTABILITY or FITNESS FOR A PARTICULAR PURPOSE.  See the
 * GNU General Public License for more details.
 *
 * You should have received a copy of the GNU Affero General Public License
 * along with this program; if not, write to:
 * Free Software Foundation, Inc.,
 * 51 Franklin Street, Fifth Floor, Boston, MA 02110-1301 USA.
 */

#include <opencog/util/oc_assert.h>
#include <opencog/util/Logger.h>
#include <opencog/atomutils/FindUtils.h>
#include <opencog/atoms/bind/PatternUtils.h>
#include <opencog/atomspace/AtomSpace.h>
#include <opencog/atomspace/Link.h>
#include <opencog/atomspace/Node.h>

#include "PatternMatchEngine.h"

using namespace opencog;
/* ======================================================== */
/**
 * Pattern Match Engine Overview
 * -----------------------------
 * The explanation of how this code *actually* qorks has been
 * moved to README-Algorithm. That README provies the "big-picture"
 * explanation of the rather complex interwoven code below. Read it
 * first, and refert to it when examining the main methods below.
 */
/* ======================================================== */

// To enable debug print you must
//
// 1. Uncomment #define DEBUG below
//
// 2. Comment out #ifdef DEBUG and #endif in PatternMatchEngine.h in
// order to have perm_count and perm_count_stack defined.
// #define DEBUG
#ifdef WIN32
#ifdef DEBUG
	#define dbgprt printf
#else
	// something better?
	#define dbgprt
#endif
#else
#ifdef DEBUG
	#define dbgprt(f, varargs...) printf(f, ##varargs)
#else
	#define dbgprt(f, varargs...)
#endif
#endif

static inline bool prt(const Handle& h)
{
	std::string str = h->toShortString();
	printf ("%s\n", str.c_str());
	return false;
}

static inline void prtmsg(const char * msg, const Handle& h)
{
#ifdef DEBUG
	if (h == Handle::UNDEFINED) {
		printf ("%s (invalid handle)\n", msg);
		return;
	}
	std::string str = h->toShortString();
	printf ("%s %s\n", msg, str.c_str());
#endif
}

/* ======================================================== */

// At this time, we don't want groundings where variables ground
// themselves.   However, there is a semi-plausible use-case for
// this, see https://github.com/opencog/opencog/issues/1092
// Undefine this to experiment. See also the unit tests.
#define NO_SELF_GROUNDING 1

/* Reset the current variable grounding to the last grounding pushed
 * onto the stack. */
#ifdef DEBUG
   #define POPSTK(stack,soln) {         \
      OC_ASSERT(not stack.empty(),      \
           "Unbalanced stack " #stack); \
      soln = stack.top();               \
      stack.pop();                      \
   }
#else
   #define POPSTK(stack,soln) {         \
      soln = stack.top();               \
      stack.pop();                      \
   }
#endif

/* ======================================================== */

/// If the pattern link is a quote, then we compare the quoted
/// contents. This is done recursively, of course.  The QuoteLink
/// must have only one child; anything else beyond that is ignored
/// (as its not clear what else could possibly be done).
bool PatternMatchEngine::quote_compare(const PatternTermPtr& ptm,
                                       const Handle& hg)
{
	in_quote = true;
	LinkPtr lp(LinkCast(ptm->getHandle()));
	if (1 != lp->getArity())
		throw InvalidParamException(TRACE_INFO,
		            "QuoteLink has unexpected arity!");
	bool ma = tree_compare(ptm->getOutgoingTerm(0), hg, CALL_QUOTE);
	in_quote = false;
	return ma;
}

/* ======================================================== */

/// Compare a VariableNode in the pattern to the proposed grounding.
///
/// Handle hp is from the pattern clause.
bool PatternMatchEngine::variable_compare(const Handle& hp,
                                          const Handle& hg)
{
#ifdef NO_SELF_GROUNDING
	// But... if handle hg happens to also be a bound var,
	// then its a mismatch.
	if (_varlist->varset.end() != _varlist->varset.find(hg)) return false;
#endif

	// If we already have a grounding for this variable, the new
	// proposed grounding must match the existing one. Such multiple
	// groundings can occur when traversing graphs with loops in them.
	try
	{
		Handle gnd(var_grounding.at(hp));
		if (Handle::UNDEFINED != gnd)
			return (gnd == hg);
	}
	catch(...) { }

	// VariableNode had better be an actual node!
	// If it's not then we are very very confused ...
	NodePtr np(NodeCast(hp));
	OC_ASSERT (NULL != np,
	           "ERROR: expected variable to be a node, got this: %s\n",
	           hp->toShortString().c_str());

#ifdef NO_SELF_GROUNDING
	// Disallow matches that contain a bound variable in the
	// grounding. However, a bound variable can be legitimately
	// grounded by a free variable (because free variables are
	// effectively constant literals, during the pattern match.
	if (VARIABLE_NODE == hg->getType() and
	    _varlist->varset.end() != _varlist->varset.find(hg))
	{
		return false;
	}
#endif

	// Else, we have a candidate grounding for this variable.
	// The variable_match() callback may implement some tighter
	// variable check, e.g. to make sure that the grounding is
	// of some certain type.
	if (not _pmc.variable_match (hp, hg)) return false;

	// Make a record of it.
	dbgprt("Found grounding of variable:\n");
	prtmsg("$$ variable:    ", hp);
	prtmsg("$$ ground term: ", hg);
	if (hp != hg) var_grounding[hp] = hg;
	return true;
}

/* ======================================================== */

/// Compare an atom to itself. Amazingly, this is more complicated
/// that what it might seem to be ...
///
/// If they're the same atom, then clearly they match.
/// ... but only if hp is a constant (i.e. contains no bound variables)
///
/// This is screwed up. Right now, quoted variables are dealt with
/// using a different mechanism, and bound beta redex varaiables are
/// ... just broken, at the moment.
bool PatternMatchEngine::self_compare(const Handle& hp)
{
	// prtmsg("Compare atom to itself:\n", hp);

#ifdef NO_SELF_GROUNDING
#if THIS_CANT_BE_RIGHT
	// Bound but quoted variables cannot be solutions to themselves.
	// huh? whaaaat?
	if (not in_quote or
	    (in_quote and
	     (VARIABLE_NODE != tp or
	       _varlist->varset.end() == _varlist->varset.find(hp))))
	{
		if (hp != hg) var_grounding[hp] = hg;
	}
#endif // THIS_CANT_BE_RIGHT
#endif
	return true;
}

/* ======================================================== */

/// Compare two nodes, one in the pattern, one proposed grounding.
bool PatternMatchEngine::node_compare(const Handle& hp,
                                      const Handle& hg)
{
	// Call the callback to make the final determination.
	bool match = _pmc.node_match(hp, hg);
	if (match)
	{
		dbgprt("Found matching nodes\n");
		prtmsg("# pattern: ", hp);
		prtmsg("# match:   ", hg);
		if (hp != hg) var_grounding[hp] = hg;
	}
	return match;
}

/* ======================================================== */

/// If the two links are both ordered, its enough to compare
/// them "side-by-side".
bool PatternMatchEngine::ordered_compare(const PatternTermPtr& ptm,
                                         const Handle& hg,
                                         const LinkPtr& lp,
                                         const LinkPtr& lg)
{
	const PatternTermSeq &osp = ptm->getOutgoingSet();
	const HandleSeq &osg = lg->getOutgoingSet();

//	size_t oset_sz = osp.size();
//	if (oset_sz != osg.size()) return false;

	size_t osg_size = osg.size();
	size_t osp_size = osp.size();
	size_t max_size = std::max(osg.size(), osp.size());

	// The recursion step: traverse down the tree.
	// In principle, we could/should push the current groundings
	// onto the stack before recursing, and then pop them off on
	// return.  Failure to do so could leave some bogus groundings,
	// sitting around, i.e. groundings that were found during
	// recursion but then discarded due to a later mis-match.
	//
	// In practice, I was unable to come up with any test case
	// where this mattered; any bogus groundings eventually get
	// replaced by valid ones.  Thus, we save some unknown amount
	// of cpu time by simply skipping the push & pop here.
	//
	depth ++;

	bool match = true;
	for (size_t i=0; i<max_size; i++)
	{
		bool tc = false;
		if (i < osp_size and i < osg_size)
			tc = tree_compare(osp[i], osg[i], CALL_UNORDER);

		else if (i < osp_size)
			tc = tree_compare(osp[i], Handle::UNDEFINED, CALL_UNORDER);

		else tc = tree_compare(PatternTerm::UNDEFINED, osg[i], CALL_UNORDER);

		if (not tc)
		{
			match = false;
			break;
		}
	}

	depth --;
	dbgprt("tree_comp down link match=%d\n", match);

	if (not match) return false;

	// If we've found a grounding, lets see if the
	// post-match callback likes this grounding.
	match = _pmc.post_link_match(lp, lg);
	if (not match) return false;

	// If we've found a grounding, record it.
	const Handle &hp = ptm->getHandle();
	if (hp != hg) var_grounding[hp] = hg;

	return true;
}

/* ======================================================== */

/// Compare a ChoiceLink in the pattern to the proposed grounding.
/// hp points at the ChoiceLink.
///
/// CHOICE_LINK's are multiple-choice links. As long as we can
/// can match one of the sub-expressions of the ChoiceLink, then
/// the ChoiceLink as a whole can be considered to be grounded.
///
bool PatternMatchEngine::choice_compare(const PatternTermPtr& ptm,
                                        const Handle& hg,
                                        const LinkPtr& lp,
                                        const LinkPtr& lg)
{
	const Handle& hp = ptm->getHandle();
	const PatternTermSeq &osp = ptm->getOutgoingSet();

	// _choice_state lets use resume where we last left off.
	size_t iend = osp.size();
	bool fresh = false;
	size_t icurr = curr_choice(ptm, hg, fresh);
	if (fresh) choose_next = false; // took a step, clear the flag

	dbgprt("tree_comp resume choice search at %zu of %zu of term=%s, "
          "choose_next=%d\n",
	       icurr, iend, ptm->toString().c_str(), choose_next);

	// XXX This is almost surely wrong... if there are two
	// nested choice links, then this will hog the steps,
	// and the deeper choice will fail.
	if (choose_next)
	{
		icurr++;
		choose_next = false; // we are taking a step, so clear the flag.
	}

	while (icurr<iend)
	{
		solution_push();
		const PatternTermPtr& hop = osp[icurr];

		dbgprt("tree_comp or_link choice %zu of %zu\n", icurr, iend);

		bool match = tree_compare(hop, hg, CALL_CHOICE);
		if (match)
		{
			// If we've found a grounding, lets see if the
			// post-match callback likes this grounding.
			match = _pmc.post_link_match(lp, lg);
			if (match)
			{
				// Even the stack, *without* erasing the discovered grounding.
				solution_drop();

				// If the grounding is accepted, record it.
				if (hp != hg) var_grounding[hp] = hg;

				_choice_state[Choice(ptm, hg)] = icurr;
				return true;
			}
		}
		solution_pop();
		choose_next = false; // we are taking a step, so clear the flag.
		icurr++;
	}

	// If we are here, we've explored all the possibilities already
	_choice_state.erase(Choice(ptm, hg));
	return false;
}

/// Return the current choice state for the given pattern & ground
/// combination.
size_t PatternMatchEngine::curr_choice(const PatternTermPtr& ptm,
                                       const Handle& hg,
                                       bool& fresh)
{
	size_t istart;
	try { istart = _choice_state.at(Choice(ptm, hg)); }
	catch(...) { istart = 0; fresh = true; }
	return istart;
}

bool PatternMatchEngine::have_choice(const PatternTermPtr& ptm,
                                     const Handle& hg)
{
#if USE_AT
	bool have = true;
	try { _choice_state.at(Choice(ptm, hg)); }
	catch(...) { have = false;}
	return have;
#else
	return 0 < _choice_state.count(Choice(ptm, hg));
#endif
}

/* ======================================================== */
#ifdef DEBUG
static int facto (int n) { return (n==1)? 1 : n * facto(n-1); };
#endif

/// Unordered link comparison
///
/// Compare two unordered links, side by side. In some ways, this is
/// similar to the ordered link compare: for a given, fixed permuation
/// of the unordered link, the compare is side by side.  However, if
/// that compare fails, the next permuation must then be tried, until
/// a match is found or all permuations are exhausted.  But there's a
/// problem: if there are multiple, nested unordered links, or if they
/// are peers (siblings) in the tree, then if one takes a step, the
/// other must not. Coordinating this is difficult, and requires a long
/// explanation. So here goes:
///
/*****************************************************************

How do unordered links work?
----------------------------
This is complicted, so we write it out.  When ascending from below (i.e.
from do_term_up()), unordered links may be found in two different
places: The parent term may be unordered, or the parent link may hold
another link (a sibling to us) that is unordered. Traversal needs to
handle both cases.  Thus, the upwards-movement methods (do_term_sup(),
explore_up_branches(), etc.) are incapable of discovering unordered links,
as they cannot "see" the siblings.  Siblings can only be found during
tree-compare, moving downwards.  Thus, tree_compare must do a lot of
heavy lifting.

When comparing trees downwards, we have two situations we may be in:
we may be asked to compare things exactly like last time, or we may be
asked to try out the next permutation. We need to report back two bits
of state: whether or not we found a match, and whether or not we have
more possibilities to explore. Our behavior is thus controlled by this
third bit, as well as what happened below us.

The correct actions to take are best explored by truth tables: the
settings of the take_step and have_more flags on entry, and what to
do after running tree_compare downwards. These are handled by two
truth tables.

The topmost routine to call tree_compare must *always* set have_more=F
and take_step=T before calling tree compare.  This will cause
tree_compare to advance to the next matching permuation, or to run until
all permuations are exhausted, and no match was found.


Flag settings upon entry
------------------------

     take  have
case step  more    Comments / Action to be Taken
---- ----  ----    -----------------------------
  A    T    T     Impossible, Who set have_more? Who set take_step?
  B    T    F     Normal entry: we are first unordered link to be hit
                  during downward travesal. Proceed using the truth
                  table below.
  C    F    T     We are not the first unorder. Someone ran before us.
                  If we are in the very first permuation, (i.e. we are
                    entering for the first time) we must call downwards.
                    If this returns a mismatch, we must step until we
                    find a match, or until we exhaust all permuatations.
                    See next table for what to return: we return cases
                    5, 7 or 8.
                  If we are not the first permutation, we could just
                    return T, because that is what we did last time.
                    i.e. we are told to not take a step, so we don't,
                    and we know a-priori last time were were here, we
                    must have returned a match.  Thus, we can return
                    case 5 below.  We cannot return case 7 because we
                    can't know what std::next_perm returns.
                    (See however, footnote below).
                  If we hold an evaluatable, we must call down.
  D    F    F     Perform same as C above.

Footnote: case C: Well, thr reasoning there is almost riht, but not
quite. If the unordered link contains a variable, and it is also not in
the direct line of exploration (i.e. its grounding is NOT recorded)
then its truthiness holds only for a grounding that no longer exists.
Thus, for case C, it is safer to always check.

However, by the above reasoning: if the grounding wasn't recorded
(because the link is not in te recursion path) then the permuation
should not be recorded either. It should start with a permutation from
nothing.  XXX FIXME ... except we have no test case that illustrates
this failure mode.  It would require a peer unordered link that takes
a different order when the parent changes. Perhaps unordered links
nested inside a ChoiceLink would trigger this?

If case B was encountered on entry, we call downwards ourselves, and
then report back, according to the truth table below.

     returned result flags
     take  have   got
case step  more  match    Comments / Action to tbe Taken
---- ----  ----  ----     ------------------------------
 1     T    T      T    Impossible, error: who set have_more w/o
                          taking step??
 2     T    T      F    ditto
 3     T    F      T    We have no unordered links below us; we are at
                        the bottom.  If there had been unordered links,
                        they would have cleared the take_step flag. The
                        match we detected is the same match the last
                        time we were here. So we take a step, call
                        down again, and keep stepping until there is a
                        match or until all permuations are exhausted.
                          If match, we return: take_step=F,
                            have_more = result of std::next_perm
                            (we return case 5 or 7)
                          If exhaust, we return take_step=F, have_more=F
                            (we return case 8)

 4     T    F      F    If we are not holding any evaluatable links,
                        then this is impossible, as last time we were
                        here, we returned T.  If we are holding
                        evaluatable links, then one of them changed its
                        mind. Oh well. Take a step, proceed as in case 3.

 5     F    T      T    Someone below us took a step. Do nothing.
                        Return case 5 flags.
 6     F    T      F    Impossible; link that took the step should have
                        stepped until match or exhastion.
 7     F    F      T    Unusual; its the last match for a lower unordered
                        link. We report the match. We do not take a
                        step; we do set the have_more flag to indicate
                        that we ourselves still have more.  i.e We return
                        case 5 flags.
 8     F    F      F    Typical; a lower unord link ran to exhaustion,
                        and got nada.  So *we* take a step, and call
                        downwards again. We keep  going till match or till
                        exhaustion. If there's a match, we expect to see
                        the case 5 flags, so we halt and return.  If we
                        exhaust, we return case 8.

The above assumes that the curr_perm() method always returns either
the current permuation, or it returns a fresh permuation. If it returned
a fresh permuation, this counts as "taking a step", so we need to know
this.

Notice that these rules never pushed of popped the have-more stack.
The have-more stack is only pushed/popped by other branchpoints, before
they call compare_tree.

******************************************************************/

bool PatternMatchEngine::unorder_compare(const PatternTermPtr& ptm,
                                         const Handle& hg,
                                         const LinkPtr& lp,
                                         const LinkPtr& lg)
{
	const Handle& hp = ptm->getHandle();
	const HandleSeq& osg = lg->getOutgoingSet();
	const PatternTermSeq& osp = ptm->getOutgoingSet();
//	size_t arity = osp.size();
	size_t osg_size = osg.size();
	size_t osp_size = osp.size();
	size_t max_size = std::max(osg.size(), osp.size());

	// They've got to be the same size, at the least!
//	if (osg.size() != arity) return false;

	// Test for case A, described above.
	OC_ASSERT (not (take_step and have_more),
	           "Impossible situation! BUG!");

	// _perm_state lets use resume where we last left off.
	bool fresh = false;
	Permutation mutation = curr_perm(ptm, hg, fresh);
	if (fresh) take_step = false; // took a step, clear the flag.

	// Cases C and D fall through.
	// If we are here, we've got possibilities to explore.
#ifdef DEBUG
	int num_perms = facto(mutation.size());
	dbgprt("tree_comp resume unordered search at %d of %d of term=%s "
	       "take_step=%d have_more=%d\n",
<<<<<<< HEAD
	       perm_count[Unorder(ptm, hg)], num_perms, hp.value(),
=======
	       perm_count[Unorder(ptm, hg)], num_perms, ptm->toString().c_str(),
>>>>>>> 69c9b05c
	       take_step, have_more);
#endif
	do
	{
<<<<<<< HEAD
		dbgprt("tree_comp explore unordered perm %d of %d of UUID=%lu\n",
		       perm_count[Unorder(ptm, hg)], num_perms, hp.value());
=======
		dbgprt("tree_comp explore unordered perm %d of %d of term=%s\n",
		       perm_count[Unorder(ptm, hg)], num_perms,
		       ptm->toString().c_str());
>>>>>>> 69c9b05c

		solution_push();
		bool match = true;
		for (size_t i=0; i<max_size; i++)
		{
			bool tc = false;
			if (i < osp_size and i < osg_size)
				tc = tree_compare(mutation[i], osg[i], CALL_UNORDER);

			else if (i < osp_size)
				tc = tree_compare(mutation[i], Handle::UNDEFINED, CALL_UNORDER);

			else tc = tree_compare(PatternTerm::UNDEFINED, osg[i], CALL_UNORDER);

			if (not tc)
			{
				match = false;
				break;
			}
		}

		// Check for cases 1&2 of description above.
		// The step-next may have been taken by someone else, in the
		// tree_compare immediate above.
		OC_ASSERT(not (take_step and have_more),
		          "This shouldn't happen. Impossible situation! BUG!");

		// Handle cases 3&4 of the description above. Seems wisest
		// to do this before post_link_match() !??
		if (take_step and not have_more)
		{
			OC_ASSERT(match or (0 < _pat->evaluatable_holders.count(hp)),
			          "Impossible: should have matched!");
			goto take_next_step;
		}

		// If we are here, then take_step is false, because
		// cases 1,2,3,4 already handled above.
		// Well, actually, this can happen, if we are not careful
		// to manage the have_more flag on a stack.
//		OC_ASSERT(match or not have_more or 1==num_perms,
//		          "Impossible: case 6 happened!");

		if (match)
		{
			// If we've found a grounding, lets see if the
			// post-match callback likes this grounding.
			match = _pmc.post_link_match(lp, lg);
			if (match)
			{
				// Even the stack, *without* erasing the discovered grounding.
				solution_drop();

				// If the grounding is accepted, record it.
				if (hp != hg) var_grounding[hp] = hg;

				// Handle case 5&7 of description above.
				have_more = true;
<<<<<<< HEAD
				dbgprt("Good permutation %d for UUID=%lu have_more=%d\n",
				       perm_count[Unorder(ptm, hg)], hp.value(), have_more);
=======
				dbgprt("Good permutation %d for term=%s have_more=%d\n",
				       perm_count[Unorder(ptm, hg)], ptm->toString().c_str(),
				       have_more);
>>>>>>> 69c9b05c
				_perm_state[Unorder(ptm, hg)] = mutation;
				return true;
			}
		}
		// If we are here, we are handling case 8.
<<<<<<< HEAD
		dbgprt("Above permuation %d failed UUID=%lu\n",
		       perm_count[Unorder(ptm, hg)], hp.value());
=======
		dbgprt("Above permuation %d failed term=%s\n",
		       perm_count[Unorder(ptm, hg)], ptm->toString().c_str());
>>>>>>> 69c9b05c

take_next_step:
		take_step = false; // we are taking a step, so clear the flag.
		have_more = false; // start with a clean slate...
		solution_pop();
#ifdef DEBUG
		perm_count[Unorder(ptm, hg)] ++;
#endif
	} while (std::next_permutation(mutation.begin(), mutation.end()));

	// If we are here, we've explored all the possibilities already
<<<<<<< HEAD
	dbgprt("Exhausted all permuations of UUID=%lu\n", hp.value());
=======
	dbgprt("Exhausted all permuations of term=%s\n", ptm->toString().c_str());
>>>>>>> 69c9b05c
	_perm_state.erase(Unorder(ptm, hg));
	have_more = false;
	return false;
}

/// Return the saved unordered-link permutation for this
/// particular point in the tree comparison (i.e. for the
/// particular unordered link hp in the pattern.)
PatternMatchEngine::Permutation
PatternMatchEngine::curr_perm(const PatternTermPtr& ptm,
                              const Handle& hg,
                              bool& fresh)
{
	Permutation perm;
	try { perm = _perm_state.at(Unorder(ptm, hg)); }
	catch(...)
	{
#ifdef DEBUG
<<<<<<< HEAD
		const Handle &hp = ptm->getHandle();
		dbgprt("tree_comp fresh start unordered link UUID=%lu\n", hp.value());
=======
		dbgprt("tree_comp fresh start unordered link term=%s\n",
		       ptm->toString().c_str());
>>>>>>> 69c9b05c
		perm_count[Unorder(ptm, hg)] = 0;
#endif
		perm = ptm->getOutgoingSet();
		sort(perm.begin(), perm.end());
		fresh = true;
	}
	return perm;
}

/// Return true if there are more permutations to explore.
/// Else return false.
bool PatternMatchEngine::have_perm(const PatternTermPtr& ptm,
                                   const Handle& hg)
{
	try { _perm_state.at(Unorder(ptm, hg)); }
	catch(...) { return false; }
	return true;
}

void PatternMatchEngine::perm_push(void)
{
	perm_stack.push(_perm_state);
#ifdef DEBUG
	perm_count_stack.push(perm_count);
#endif
}

void PatternMatchEngine::perm_pop(void)
{
	POPSTK(perm_stack, _perm_state);
#ifdef DEBUG
	POPSTK(perm_count_stack, perm_count);
#endif
}

/* ======================================================== */
/**
 * tree_compare compares two trees, side-by-side.
 *
 * Compare two incidence trees, side-by-side.  The incidence tree is
 * given by following the "outgoing set" of the links appearing in the
 * tree.  The incidence tree is the so-called "Levi graph" of the
 * hypergraph.  The first arg should be a handle to a clause in the
 * pattern, while the second arg is a handle to a candidate grounding.
 * The pattern (template) clause is compared to the candidate grounding,
 * returning true if there is a mis-match.
 *
 * The comparison is recursive, so this method calls itself on each
 * subtree (term) of the template clause, performing comparisons until a
 * match is found (or not found).
 *
 * Return false if there's a mis-match. The goal here is to walk over
 * the entire tree, without mismatches.  Since a return value of false
 * stops the iteration, false is used to signal a mismatch.
 *
 * The pattern clause may contain quotes (QuoteLinks), which signify
 * that what follows must be treated as a literal (constant), rather
 * than being interpreted.  Thus, quotes can be used to search for
 * expressions containing variables (since a quoted variable is no
 * longer a variable, but a constant).  Quotes can also be used to
 * search for GroundedPredicateNodes (since a quoted GPN will be
 * treated as a constant, and not as a function).  Quotes can be nested,
 * only the first quote is used to escape into the literal context,
 * and so quotes can be used to search for expressions containing
 * quotes.  It is assumed that the QuoteLink has an arity of one, as
 * its quite unclear what an arity of more than one could ever mean.
 *
 * That method have side effects. The main one is to insert variable
 * groundings (and in fact sub-clauses grounding as well) in
 * var_grounding when encountering variables (and sub-clauses) in the
 * pattern.
 */
bool PatternMatchEngine::tree_compare(const PatternTermPtr& ptm,
                                      const Handle& hg,
                                      Caller caller)
{
	const Handle& hp = ptm->getHandle();

	// This could happen when the arity of the two hypergraphs are different.
	// It's clearly a mismatch so we should always return false here unless
	// we are looking for a non-exact match
	if (Handle::UNDEFINED == hp or Handle::UNDEFINED == hg)
		return _pmc.fuzzy_match(hp, hg);

	// If the pattern link is a quote, then we compare the quoted
	// contents. This is done recursively, of course.  The QuoteLink
	// must have only one child; anything else beyond that is ignored
	// (as its not clear what else could possibly be done).
	Type tp = hp->getType();
	if (not in_quote and QUOTE_LINK == tp)
		return quote_compare(ptm, hg);

	// Handle hp is from the pattern clause, and it might be one
	// of the bound variables. If so, then declare a match.
	if (not in_quote and _varlist->varset.end() != _varlist->varset.find(hp))
		return variable_compare(hp, hg);

	// If they're the same atom, then clearly they match.
	// ... but only if hp is a constant i.e. contains no bound variables)
	//
	// If the pattern contains atoms that are evaluatable i.e. GPN's
	// then we must fall through, and let the tree comp mechanism
	// find and evaluate them. That's for two reasons: (1) because
	// evaluation may have side-effects (e.g. send a message) and
	// (2) evaluation may depend on external state. These are
	// typically used to implement behavior trees, e.g SequenceUTest
	if ((hp == hg) and not is_evaluatable(hp))
		return self_compare(hp);

	// If both are nodes, compare them as such.
	NodePtr np(NodeCast(hp));
	NodePtr ng(NodeCast(hg));
	if (np and ng)
		return node_compare(hp, hg);

	// If they're not both are links, then it is clearly a mismatch.
	LinkPtr lp(LinkCast(hp));
	LinkPtr lg(LinkCast(hg));
	if (not (lp and lg)) return _pmc.fuzzy_match(hp, hg);

#ifdef NO_SELF_GROUNDING
	// The proposed grounding must NOT contain any bound variables!
	// .. unless they are quoted in the pattern, in which case they
	// are allowed... well, not just allowed, but give the right
	// answer. The below checks for this case. The check is not
	// entirely correct though; there are some weird corner cases
	// where a variable may appear quoted in the pattern, but then
	// be in the wrong spot entirely in the proposed grounding, and
	// so should not have been allowed.
	// XXX FIXME For now, we punt on this... a proper fix would be
	// ... hard, as we would have to line up the location of the
	// quoted and the unquoted parts.
	if (any_unquoted_in_tree(hg, _varlist->varset))
	{
		for (Handle vh: _varlist->varset)
		{
			// OK, which tree is it in? And is it quoted in the pattern?
			if (is_unquoted_in_tree(hg, vh))
			{
				prtmsg("found bound variable in grounding tree:", vh);
				prtmsg("matching  pattern  is:", hp);
				prtmsg("proposed grounding is:", hg);

				if (is_quoted_in_tree(hp, vh)) continue;
				dbgprt("miscompare; var is not in pattern, or its not quoted\n");
				return false;
			}
		}
	}
#endif
	// If the pattern is defined elsewhere, not here, then we have
	// to go to where it is defined, and pattern match things there.
	if (BETA_REDEX == tp)
		return redex_compare(lp, lg);

	// Let the callback perform basic checking.
	bool match = _pmc.link_match(lp, lg);
	if (not match) return false;

	dbgprt("depth=%d\n", depth);
	prtmsg("> tree_compare", hp);
	prtmsg(">           to", hg);

	// CHOICE_LINK's are multiple-choice links. As long as we can
	// can match one of the sub-expressions of the ChoiceLink, then
	// the ChoiceLink as a whole can be considered to be grounded.
	//
	if (CHOICE_LINK == tp)
		return choice_compare(ptm, hg, lp, lg);

	// If the two links are both ordered, its enough to compare
	// them "side-by-side".
	if (2 > lp->getArity() || _classserver.isA(tp, ORDERED_LINK))
		return ordered_compare(ptm, hg, lp, lg);

	// If we are here, we are dealing with an unordered link.
	return unorder_compare(ptm, hg, lp, lg);
}

/* ======================================================== */

bool PatternMatchEngine::explore_term_branches(const Handle& hp,
                                               const Handle& hg,
                                               const Handle& clause_root)
{
	try
	{
		// The term may appear in the clause in many places.
		// Start exploration at each occurence
		for (const PatternTermPtr &ptm :
			_pat->connected_terms_map.at({hp, clause_root}))
		{
			if (explore_link_branches(ptm, hg, clause_root))
				return true;
		}
	} catch (...) {
		dbgprt("Term not found for hp=%s, clause=%s\n",
		        hp->toShortString().c_str(),
		        clause_root->toShortString().c_str());
	}
	return false;
}

/// explore_up_branches -- look for groundings for the given term.
///
/// The argument passed to this function is a term that needs to be
/// grounded. One of this term's children has already been grounded:
/// the term's child is in `hp`, and the corresponding grounding is
/// in `hg`.  Thus, if the argument is going to be grounded, it will
/// be grounded by some atom in the incoming set of `hg`. Viz, we are
/// walking upwards in these trees, in lockstep.
///
/// This method wraps the major branch-point of the entire pattern
/// matching process. Each element of the incoming set is the start of
/// a different possible branch to be explored; each one might yeild
/// a grounding. Thus, when backtracking, after a failed grounding in
/// one branch, we backtrack to here, and try another branch. When
/// backtracking, all state must be popped and pushed again, to enter
/// the new branch. We don't pushd & pop here, we push-n-pop in the
/// explore_link_branches() method.
///
/// This method is part of a recursive chain that only terminates
/// when a grounding for *the entire pattern* was found (and the
/// grounding was accepted) or if all possibilities were exhaustively
/// explored.  Thus, this returns true only if entire pattern was
/// grounded.
///
bool PatternMatchEngine::explore_up_branches(const PatternTermPtr& ptm,
                                             const Handle& hg,
                                             const Handle& clause_root)
{
	// Move up the solution graph, looking for a match.
	IncomingSet iset = _pmc.get_incoming_set(hg);
	size_t sz = iset.size();
<<<<<<< HEAD
	dbgprt("Looking upward for pat-UUID=%lu have %zu branches\n",
	        ptm->getHandle().value(), sz);
	bool found = false;
	for (size_t i = 0; i < sz; i++) {
		dbgprt("Try upward branch %zu of %zu for pat-UUID=%lu propose=%lu\n",
		       i, sz, ptm->getHandle().value(), Handle(iset[i]).value());
=======
	dbgprt("Looking upward for term=%s have %zu branches\n",
	        ptm->toString().c_str(), sz);
	bool found = false;
	for (size_t i = 0; i < sz; i++) {
		dbgprt("Try upward branch %zu of %zu for term=%s propose=%lu\n",
		       i, sz, ptm->toString().c_str(), Handle(iset[i]).value());
>>>>>>> 69c9b05c
		found = explore_link_branches(ptm, Handle(iset[i]), clause_root);
		if (found) break;
	}

	dbgprt("Found upward soln = %d\n", found);
	return found;
}

/// explore_link_branches -- verify the suggested grounding.
///
/// There are two ways to understand this method. In the "simple" case,
/// where there are no unordered links, and no ChoiceLinks, this becomes
/// a simple wrapper around tree_compare(), and it just returns true or
/// false to indicate if the suggested grounding `hg` actually is a
/// match for the current term being grounded. Before calling
/// tree_compare(), it pushes all current state, and then pops it upon
/// return. In other words, this encapsulates a single up-branch
/// (incoming-set branch): grounding of that single branch succeeds or
/// fails. Failure backtracks to the caller of this method; upon return,
/// the current state has been restored; this routine leaves the current
/// state as it found it. For the simple case, this method is mis-named:
/// it should be called "explore_one_branch".
///
/// The non-simple case is a pattern that includes ChoiceLinks or
/// unordered links. These links represent branch-points themselves.
/// A ChoiceLink of arity N wraps N different possible branches to be
/// explored. An unordered link of arity N wraps N-factorial different
/// possible permuations, each of which must be explored. This method
/// controls the exploration of these different branches. For each
/// possible branch, it saves state, explores the branch, and pops the
/// state. If the exploration yielded nothing, then the next branch is
/// explored, until exhaustion of the possibilities.  Upon exhaustion, it
/// returns to the caller.
///
/// This method is part of a recursive chain that only terminates
/// when a grounding for *the entire pattern* was found (and the
/// grounding was accepted) or if all possibilities were exhaustively
/// explored.  Thus, this returns true only if entire pattern was
/// grounded.
///
bool PatternMatchEngine::explore_link_branches(const PatternTermPtr& ptm,
                                               const Handle& hg,
                                               const Handle& clause_root)
{
	const Handle& hp = ptm->getHandle();
	// Let's not stare at our own navel. ... Unless the current
	// clause has GroundedPredicateNodes in it. In that case, we
	// have to make sure that they get evaluated.
	if ((hg == clause_root)
	    and not is_evaluatable(clause_root))
		return false;

	// If its not an unordered link, then don't try to iterate.
	Type tp = hp->getType();
	if (not _classserver.isA(tp, UNORDERED_LINK))
		return explore_choice_branches(ptm, hg, clause_root);

	do {
		// If the pattern was satisfied, then we are done for good.
		if (explore_choice_branches(ptm, hg, clause_root))
			return true;

		dbgprt("Step to next permuation\n");
		// If we are here, there was no match.
		// On the next go-around, take a step.
		take_step = true;
		have_more = false;
	} while (have_perm(ptm, hg));

	dbgprt("No more unordered permutations\n");

	return false;
}

/// See explore_link_branches() for a general explanation. This method
/// handles the ChoiceLink branch alternatives only.  It assumes
/// that the caller had handled the unordered-link alternative branches.
bool PatternMatchEngine::explore_choice_branches(const PatternTermPtr& ptm,
                                                 const Handle& hg,
                                                 const Handle& clause_root)
{
	const Handle& hp = ptm->getHandle();
	// If its not an choice link, then don't try to iterate.
	if (CHOICE_LINK != hp->getType())
		return explore_single_branch(ptm, hg, clause_root);

	dbgprt("Begin choice branchpoint iteration loop\n");
	do {
		// XXX this "need_choice_push thing is probably wrong; it probably
		// should resemble the perm_push() used for unordered links.
		// However, currently, no test case trips this up. so .. OK.
		// whatever. This still probably needs fixing.
		if (_need_choice_push) choice_stack.push(_choice_state);
		bool match = explore_single_branch(ptm, hg, clause_root);
		if (_need_choice_push) POPSTK(choice_stack, _choice_state);
		_need_choice_push = false;

		// If the pattern was satisfied, then we are done for good.
		if (match)
			return true;

		dbgprt("Step to next choice\n");
		// If we are here, there was no match.
		// On the next go-around, take a step.
		choose_next = true;
	} while (have_choice(ptm, hg));

	dbgprt("Exhausted all choice possibilities\n");

	return false;
}

/// Check the proposed grounding hg for pattern term hp.
///
/// As the name implies, this will explore only one single potential
/// (proposed) grounding for the current pattern term. This is meant
/// to be called after a viable branch has been identified for
/// exploration.
///
/// This is wrapper around tree compare; if tree_compare
/// returns false, then this returns immediately.
///
/// However, this method is part of the upwards-recursion chain,
/// so if tree_compare approves the proposed grounding, this will
/// recurse upwards, calling do_term_up to get the next pattern
/// term. Thus, this method will return true ONLY if ALL OF the terms
/// and clauses in the pattern are satisfiable (are accepted matches).
///
bool PatternMatchEngine::explore_single_branch(const PatternTermPtr& ptm,
                                               const Handle& hg,
                                               const Handle& clause_root)
{
	solution_push();

<<<<<<< HEAD
	dbgprt("Checking pattern UUID=%lu for soln by %lu\n",
	       ptm->getHandle().value(), hg.value());
=======
	dbgprt("Checking pattern term=%s for soln by %lu\n",
	       ptm->toString().c_str(), hg.value());
>>>>>>> 69c9b05c

	bool match = tree_compare(ptm, hg, CALL_SOLN);

	if (not match)
	{
<<<<<<< HEAD
		dbgprt("Pattern UUID=%lu NOT solved by %lu\n",
		       ptm->getHandle().value(), hg.value());
=======
		dbgprt("Pattern term=%s NOT solved by %lu\n",
		       ptm->toString().c_str(), hg.value());
>>>>>>> 69c9b05c
		solution_pop();
		return false;
	}

<<<<<<< HEAD
	dbgprt("UUID=%lu solved by %lu move up\n",
          ptm->getHandle().value(), hg.value());
=======
	dbgprt("Pattern term=%s solved by %lu move up\n",
           ptm->toString().c_str(), hg.value());
>>>>>>> 69c9b05c

	// XXX should not do perm_push every time... only selectively.
	// But when? This is very confusing ...
	perm_push();
	bool found = do_term_up(ptm, hg, clause_root);
	perm_pop();

	solution_pop();
	return found;
}

/// do_term_up() -- move upwards from the current term.
///
/// Given the current term, in `hp`, find its parent in the clause,
/// and then call explore_up_branches() to see if the term's parent
/// has corresponding match in the solution graph.
///
/// Note that, in the "normal" case, a given term has only one, unique
/// parent in the given root_clause, and so its easy to find; one just
/// looks at the path from the root clause down to the term, and the
/// parent is the link immediately above it.
///
/// There are five exceptions to this "unique parent" case:
///  * The term is already the root clause; it has no parent. In this
///    case, we send it off to the machinery that explores the next
///    clause.
///  * Exactly the same term may appear twice, 3 times, etc. in the
///    clause, all at different locations.  This is very rare, but
///    can happen. In essence, it has multiple parents; each needs
///    to be checked. We loop over these.
///  * The term is a part of a larger, evaluatable term. In this case,
///    we don't want to go to the immediate parent, we want to go to
///    the larger evaluatable term, and offer that up as the thing to
///    match (i.e. to evaluate, to invoke callbacks, etc.)
///  * The parent is an ChoiceLink. In this case, the ChoiceLink
///    itself cannot be directly matched, as is; only its children can
///    be. So in this case, we fetch the ChoiceLink's parent, instead.
///  * Some crazy combination of the above.
///
/// If it weren't for these complications, this method would be small
/// and simple: it would send the parent to explore_up_branches(), and
/// then explore_up_branches() would respond as to whether it is
/// satisfiable (solvable) or not.
///
/// Takes as an argument an atom `hp` in the pattern, and its matching
/// grounding `hg`.  Thus, hp's parent will need to be matched to hg's
/// parent.
///
/// Returns true if a grounding for the term's parent was found.
///
bool PatternMatchEngine::do_term_up(const PatternTermPtr& ptm,
                                    const Handle& hg,
                                    const Handle& clause_root)
{
	depth = 1;

	// If we are here, then everything below us matches.  If we are
	// at the top of the clause, move on to the next clause. Else,
	// we are working on a term somewhere in the middle of a clause
	// and need to walk upwards.
	const Handle& hp = ptm->getHandle();
	if (hp == clause_root)
		return clause_accept(hp, hg, clause_root);

	// Move upwards in the term, and hunt for a match, again.
	// There are two ways to move upwards: for a normal term, we just
	// find its parent in the clause. For an evaluatable term, we find
	// the parent evaluatable in the clause, which may be many steps
	// higher.
	dbgprt("Term = %s of clause UUID = %lu has ground, move upwards.\n",
	       ptm->toString().c_str(), clause_root.value());

	if (0 < _pat->in_evaluatable.count(hp))
	{
		// If we are here, there are four possibilities:
		// 1) `hp` is not in any evaluatable that lies between it and
		//    the clause root.  In this case, we need to fall through
		//    to the bottom.
		// 2) The evaluatable is the clause root. We evaluate it, and
		//    consider the clause satisfied if the evaluation returns
		//    true. In that case, we continue to te next clause, else we
		//    backtrack.
		// 3) The evaluatable is in the middle of a clause, in which case,
		//    it's parent must be a logical connective: an AndLink, an
		//    OrLink or a NotLink. In this case, we have to loop over
		//    all of the evaluatables within this clause, and connect
		//    them as appropriate. The structure may be non-trivial, so
		//    that presents a challange.  However, it must be logical
		//    connectives all the way up to the root of the clause, so the
		//    easiest thing to do is simply to start at the top, and
		//    recurse downwards.  Ergo, this is much like case 2): the
		//    evaluation either suceeds or fails; we proceed or backtrack.
		// 4) The evaluatable is in the middle of something else. We don't
		//    know what that means, so we throw an error. Actually, this
		//    is too harsh. It may be in the middle of some function that
		//    expects a boolean value as an argument. But I don't know of
		//    any, just right now.
		//
		// Anyway, all of this talk abbout booleans is emphasizing the
		// point that, someday, we need to replace this crisp logic with
		// probabalistic logic of some sort. XXX TODO. The fuzzy matcher
		// tries to do this, but I'm not sure its correct. We eventually
		// need to do this here, not there.
		//
		// By the way, if we are here, then `hp` is surely a variable;
		// or, at least, it is, if we are working in the canonical
		// interpretation.

		auto evra = _pat->in_evaluatable.equal_range(hp);
		for (auto evit = evra.first; evit != evra.second; evit++)
		{
			if (not is_unquoted_in_tree(clause_root, evit->second))
				continue;

			prtmsg("Term inside evaluatable, move up to it's top:\n",
			        evit->second);

			// All of the variables occurring in the term should have
			// grounded by now. If not, then its virtual term, and we
			// shouldn't even be here (we can't just backtrack, and
			// try again later).  So validate the grounding, but leave
			// the evaluation for the callback.
// XXX TODO count the number of ungrounded vars !!! (make sure its zero)
// XXX TODO make sure that all links from the clause_root to the term are
// connectives (i.e. are in the _connectives set).  Else throw an error.
// why bother with this extra overhead, though?? Do we really need to do
// this?

			bool found = _pmc.evaluate_sentence(clause_root, var_grounding);
			dbgprt("After evaluating clause, found = %d\n", found);
			if (found)
				return clause_accept(evit->second, hg, clause_root);

			return false;
		}
	}

	PatternTermPtr parent = ptm->getParent();
	OC_ASSERT(PatternTerm::UNDEFINED != parent, "Unknown term parent");

	const Handle& hi = parent->getHandle();

	// Do the simple case first, ChoiceLinks are harder.
	bool found = false;
	if (CHOICE_LINK != hi->getType())
	{
		if (explore_up_branches(parent, hg, clause_root)) found = true;
		dbgprt("After moving up the clause, found = %d\n", found);
	}
	else
	if (hi == clause_root)
	{
		dbgprt("Exploring ChoiceLink at root\n");
		if (clause_accept(hp, hg, clause_root)) found = true;
	}
	else
	{
		// If we are here, we have an embedded ChoiceLink, i.e. a
		// ChoiceLink that is not at the clause root. It's contained
		// in some other link, and we have to get that link and
		// perform comparisons on it. i.e. we have to "hop over"
		// (hop up) past the ChoiceLink, before resuming the search.
		// The easiest way to hop is to do it recursively... i.e.
		// call ourselves again.
		dbgprt("Exploring ChoiceLink below root\n");

		OC_ASSERT(not have_choice(parent, hg),
		          "Something is wrong with the ChoiceLink code");

		_need_choice_push = true;
		if (do_term_up(parent, hg, clause_root)) found = true;
	}

	return found;
}

/// This is called when we've navigated to the top of a clause,
/// and so it is fully grounded, and we're essentially done.
/// However, let the callbacks have the final say on whether to
/// proceed onwards, or to backtrack.
///
bool PatternMatchEngine::clause_accept(const Handle& hp,
                                       const Handle& hg,
                                       const Handle& clause_root)
{
	// Is this clause a required clause? If so, then let the callback
	// make the final decision; if callback rejects, then it's the
	// same as a mismatch; try the next one.
	bool match;
	if (is_optional(clause_root))
	{
		clause_accepted = true;
		match = _pmc.optional_clause_match(hp, hg);
		dbgprt("optional clause match callback match=%d\n", match);
	}
	else
	{
		match = _pmc.clause_match(hp, hg);
		dbgprt("clause match callback match=%d\n", match);
	}
	if (not match) return false;

	clause_grounding[clause_root] = hg;
	prtmsg("---------------------\nclause:", clause_root);
	prtmsg("ground:", hg);

	// Now go and do more clauses.
	return do_next_clause();
}

// This is called when all previous clauses have been grounded; so
// we search for the next one, and try to round that.
bool PatternMatchEngine::do_next_clause(void)
{
	clause_stacks_push();
	get_next_untried_clause();
	Handle joiner = next_joint;
	Handle curr_root = next_clause;

	// If there are no further clauses to solve,
	// we are really done! Report the solution via callback.
	bool found = false;
	if (Handle::UNDEFINED == curr_root)
	{
#ifdef DEBUG
		dbgprt ("==================== FINITO!\n");
		print_solution(var_grounding, clause_grounding);
#endif
		found = _pmc.grounding(var_grounding, clause_grounding);
	}
	else
	{
		prtmsg("Next clause is\n", curr_root);
		dbgprt("This clause is %s\n",
			is_optional(curr_root)? "optional" : "required");
		dbgprt("This clause is %s\n",
			is_evaluatable(curr_root)?
			"dynamically evaluatable" : "non-dynamic");
		prtmsg("Joining variable  is", joiner);
		prtmsg("Joining grounding is", var_grounding[joiner]);

		// Else, start solving the next unsolved clause. Note: this is
		// a recursive call, and not a loop. Recursion is halted when
		// the next unsolved clause has no grounding.
		//
		// We continue our search at the atom that "joins" (is shared
		// in common) between the previous (solved) clause, and this
		// clause. If the "join" was a variable, look up its grounding;
		// else the join is a 'real' atom.

		clause_accepted = false;
		Handle hgnd = var_grounding[joiner];
		OC_ASSERT(hgnd != Handle::UNDEFINED,
			"Error: joining handle has not been grounded yet!");
		found = explore_term_branches(joiner, hgnd, curr_root);
		dbgprt("Explored term branches, found=%d\n", found);

		// If we are here, and found is false, then we've exhausted all
		// of the search possibilities for the current clause. If this
		// is an optional clause, and no solutions were reported for it,
		// then report the failure of finding a solution now. If this was
		// also the final optional clause, then in fact, we've got a
		// grounding for the whole thing ... report that!
		//
		// Note that lack of a match halts recursion; thus, we can't
		// depend on recursion to find additional unmatched optional
		// clauses; thus we have to explicitly loop over all optional
		// clauses that don't have matches.
		while ((false == found) and
		       (false == clause_accepted) and
		       (is_optional(curr_root)))
		{
			Handle undef(Handle::UNDEFINED);
			bool match = _pmc.optional_clause_match(joiner, undef);
			dbgprt ("Exhausted search for optional clause, cb=%d\n", match);
			if (not match) {
				clause_stacks_pop();
				return false;
			}

			// XXX Maybe should push n pop here? No, maybe not ...
			clause_grounding[curr_root] = Handle::UNDEFINED;
			get_next_untried_clause();
			joiner = next_joint;
			curr_root = next_clause;

			prtmsg("Next optional clause is", curr_root);
			if (Handle::UNDEFINED == curr_root)
			{
				dbgprt ("==================== FINITO BANDITO!\n");
#ifdef DEBUG
				print_solution(var_grounding, clause_grounding);
#endif
				found = _pmc.grounding(var_grounding, clause_grounding);
			}
			else
			{
				// Now see if this optional clause has any solutions,
				// or not. If it does, we'll recurse. If it does not,
				// we'll loop around back to here again.
				clause_accepted = false;
				Handle hgnd = var_grounding[joiner];
				found = explore_term_branches(joiner, hgnd, curr_root);
			}
		}
	}

	// If we failed to find anything at this level, we need to
	// backtrack, i.e. pop the stack, and begin a search for
	// other possible matches and groundings.
	clause_stacks_pop();

	return found;
}

/**
 * Search for the next untried, (thus ungrounded, unsolved) clause.
 *
 * The "issued" set contains those clauses which are currently in play,
 * i.e. those for which a grounding is currently being explored. Both
 * grounded, and as-yet-ungrounded clauses may be in this set.  The
 * sole reason of this set is to avoid infinite resursion, i.e. of
 * re-identifying the same clause over and over as unsolved.
 *
 * The words "solved" and "grounded" are used as synonyms throught the
 * code.
 *
 * Additional complications are introduced by the presence of
 * evaluatable terms, black-box terms, and optional clauses. An
 * evaluatable term is any term that needs to be evaluated to determine
 * if it matches: such terms typically do not exist in the atomspace;
 * they are "virtual", and "exist" only when the evaluation returns
 * "true". Thus, these can only be grounded after all other possible
 * clauses are grounded; thus these are saved for last.  It is always
 * possible to save these for last, because earlier stages have
 * guaranteed that all of he non-virtual clauses are connected.
 * Anyway, evaluatables come in two forms: those that can be evaluated
 * quickly, and those that require a "black-box" evaluation of some
 * scheme or python code. Of the two, we save "black-box" for last.
 *
 * Then, after grounding all of the mandatory clauses (virtual or not),
 * we look for optional clauses, if any. Again, these might be virtual,
 * and they might be black...
 *
 * Thus, we use a helper function to broaden the search in each case.
 */
void PatternMatchEngine::get_next_untried_clause(void)
{
	// First, try to ground all the mandatory clauses, only.
	// no virtuals, no black boxes, no optionals.
	if (get_next_thinnest_clause(false, false, false)) return;

	// Don't bother looking for evaluatables if they are not there.
	if (not _pat->evaluatable_holders.empty())
	{
		if (get_next_thinnest_clause(true, false, false)) return;
		if (not _pat->black.empty())
		{
			if (get_next_thinnest_clause(true, true, false)) return;
		}
	}

	// If there are no optional clauses, we are done.
	if (_pat->optionals.empty())
	{
		// There are no more ungrounded clauses to consider. We are done.
		next_clause = Handle::UNDEFINED;
		next_joint = Handle::UNDEFINED;
		return;
	}

	// Try again, this time, considering the optional clauses.
	if (get_next_thinnest_clause(false, false, true)) return;
	if (not _pat->evaluatable_holders.empty())
	{
		if (get_next_thinnest_clause(true, false, true)) return;
		if (not _pat->black.empty())
		{
			if (get_next_thinnest_clause(true, true, true)) return;
		}
	}

	// If we are here, there are no more unsolved clauses to consider.
	next_clause = Handle::UNDEFINED;
	next_joint = Handle::UNDEFINED;
}

// Count the number of ungrounded variables in a clause.
//
// This is used to search for the "thinnest" ungrounded clause:
// the one with the fewest ungrounded variables in it. Thus, if
// there is just one variable that needs to be grounded, then this
// can be done in a direct fashion; it resembles the concept of
// "unit propagation" in the DPLL algorithm.
//
// XXX TODO ... Rather than counting the number of variables, we
// should instead look for one with the smallest incoming set.
// That is because the very next thing that we do will be to
// iterate over the incoming set of "pursue" ... so it could be
// a huge pay-off to minimize this.
//
// If there are two ungrounded variables in a clause, then the
// "thickness" is the *product* of the sizes of the two incoming
// sets. Thus, the fewer ungrounded variables, the better.
//
// Danger: this assumes a suitable dataset, as otherwise, the cost
// of this "optimization" can add un-necessarily to the overhead.
//
unsigned int PatternMatchEngine::thickness(const Handle& clause,
                                           const std::set<Handle>& live)
{
	// If there are only zero or one ungrounded vars, then any clause
	// will do. Blow this pop stand.
	if (live.size() < 2) return 1;

	unsigned int count = 0;
	for (const Handle& v : live)
	{
		if (is_unquoted_in_tree(clause, v)) count++;
	}
	return count;
}

/// Same as above, but with three boolean flags:  if not set, then only
/// those clauses satsifying the criterion are considered, else all
/// clauses are considered.
///
/// Return true if we found the next ungrounded clause.
bool PatternMatchEngine::get_next_thinnest_clause(bool search_virtual,
                                                  bool search_black,
                                                  bool search_optionals)
{
	// Search for an as-yet ungrounded clause. Search for required
	// clauses first; then, only if none of those are left, move on
	// to the optional clauses.  We can find ungrounded clauses by
	// looking at the grounded vars, looking up the root, to see if
	// the root is grounded.  If its not, start working on that.
	Handle joint(Handle::UNDEFINED);
	Handle unsolved_clause(Handle::UNDEFINED);
	unsigned int thinnest_joint = UINT_MAX;
	unsigned int thinnest_clause = UINT_MAX;
	bool unsolved = false;

	// Make a list of the as-yet ungrounded variables.
	std::set<Handle> ungrounded_vars;

	// Grounded variables ordered by the size of their grounding incoming set
	std::multimap<std::size_t, Handle> thick_vars;

	for (const Handle &v : _varlist->varset)
	{
		try {
			const Handle& gnd = var_grounding.at(v);
			if (Handle::UNDEFINED != gnd)
			{
				std::size_t incoming_set_size = gnd->getIncomingSetSize();
				thick_vars.insert(std::make_pair(incoming_set_size, v));
			}
			else ungrounded_vars.insert(v);
		}
		catch(...) { ungrounded_vars.insert(v); }
	}

	// We are looking for a joining atom, one that is shared in common
	// with the a fully grounded clause, and an as-yet ungrounded clause.
	// The joint is called "pursue", and the unsolved clause that it
	// joins will become our next untried clause. We choose joining atom
	// with smallest size of its incoming set. If there are many such
	// atoms we choose one from clauses with minimal number of ungrounded
	// yet variables.
	for (auto tckvar : thick_vars)
	{
		std::size_t pursue_thickness = tckvar.first;
		const Handle& pursue = tckvar.second;

		if (pursue_thickness > thinnest_joint) break;

		try { _pat->connectivity_map.at(pursue); }
		catch(...) { continue; }
		const Pattern::RootList& rl(_pat->connectivity_map.at(pursue));

		for (const Handle& root : rl)
		{
			if ((issued.end() == issued.find(root))
			        and (search_virtual or not is_evaluatable(root))
			        and (search_black or not is_black(root))
			        and (search_optionals or not is_optional(root)))
			{
				unsigned int root_thickness = thickness(root, ungrounded_vars);
				if (root_thickness < thinnest_clause)
				{
					thinnest_clause = root_thickness;
					thinnest_joint = pursue_thickness;
					unsolved_clause = root;
					joint = pursue;
					unsolved = true;
				}
			}
		}
	}

	if (unsolved)
	{
		// Joint is a (variable) node that's shared between several
		// clauses. One of the clauses has been grounded, another
		// has not.  We want to now traverse upwards from this node,
		// to find the top of the ungrounded clause.
		next_clause = unsolved_clause;
		next_joint = joint;

		if (Handle::UNDEFINED != unsolved_clause)
		{
			issued.insert(unsolved_clause);
			return true;
		}
	}

	return false;
}

/* ======================================================== */
/**
 * Push all stacks related to the grounding of a clause. This push is
 * meant to be done only when a grounding for a clause has been found,
 * and the next clause is about the be attempted. It saves all of the
 * traversal data associated with the current clause, so that, later
 * on, traversal can be resumed where it was left off.
 *
 * This does NOT push and of the redex stacks because (with the current
 * redex design), all redex substitutions should have terminatated by
 * now, and returned to the main clause. i.e. the redex stack is assumed
 * to be empty, at this point.  (Its possible this design may change in
 * in the future if multi-clause redexes are allowed, whatever the heck
 * that may be!?)
 */
void PatternMatchEngine::clause_stacks_push(void)
{
	_clause_stack_depth++;
	dbgprt("--- That's it, now push to stack depth=%d\n\n", _clause_stack_depth);

	OC_ASSERT(not in_quote, "Can't posssibly happen!");

	var_solutn_stack.push(var_grounding);
	term_solutn_stack.push(clause_grounding);

	issued_stack.push(issued);
	choice_stack.push(_choice_state);

	perm_push();

	_pmc.push();
}

/**
 * Pop all clause-traversal-related stacks. This restores state
 * so that the traversal of a single clause can resume where it left
 * off. These do NOT affect any of the redex stacks (which are assumed
 * to be empty at this point.)
 */
void PatternMatchEngine::clause_stacks_pop(void)
{
	_pmc.pop();

	// The grounding stacks are handled differently.
	POPSTK(term_solutn_stack, clause_grounding);
	POPSTK(var_solutn_stack, var_grounding);
	POPSTK(issued_stack, issued);

	POPSTK(choice_stack, _choice_state);

	perm_pop();

	_clause_stack_depth --;

	dbgprt("pop to depth %d\n", _clause_stack_depth);
}

/**
 * Unconditionally clear all graph traversal stacks
 * XXX TODO -- if the algo is working correctly, then all
 * of these should already be empty, when this method is
 * called. So really, we should check the stack size, and
 * assert if it is not zero ...
 */
void PatternMatchEngine::clause_stacks_clear(void)
{
	_clause_stack_depth = 0;
#if 0
	OC_ASSERT(0 == term_solutn_stack.size());
	OC_ASSERT(0 == var_solutn_stack.size());
	OC_ASSERT(0 == issued_stack.size());
	OC_ASSERT(0 == choice_stack.size());
	OC_ASSERT(0 == perm_stack.size());
#else
	while (!term_solutn_stack.empty()) term_solutn_stack.pop();
	while (!var_solutn_stack.empty()) var_solutn_stack.pop();
	while (!issued_stack.empty()) issued_stack.pop();
	while (!choice_stack.empty()) choice_stack.pop();
	while (!perm_stack.empty()) perm_stack.pop();
#endif
}

void PatternMatchEngine::solution_push(void)
{
	var_solutn_stack.push(var_grounding);
	term_solutn_stack.push(clause_grounding);
}

void PatternMatchEngine::solution_pop(void)
{
	POPSTK(var_solutn_stack, var_grounding);
	POPSTK(term_solutn_stack, clause_grounding);
}

void PatternMatchEngine::solution_drop(void)
{
	var_solutn_stack.pop();
	term_solutn_stack.pop();
}

/* ======================================================== */

/**
 * explore_neighborhood - explore the local (connected) neighborhood
 * of the starter clause, looking for a match.  The idea here is that
 * it is much easier to traverse a connected graph looking for the
 * appropriate subgraph (pattern) than it is to try to explore the
 * whole atomspace, at random.  The user callback `initiate_search()`
 * should call this method, suggesting a clause to start with, and
 * where in the clause the search should begin.
 *
 * Inputs:
 * do_clause: must be one of the clauses previously specified in the
 *            clause list of the match() method.
 * starter:   must be a sub-clause of do_clause; that is, must be a link
 *            that appears in do_clause.
 * ah:        must be a (non-variable) node in the "starter" clause.
 *            That is, this must be one of the outgoing atoms of the
 *            "starter" link, it must be a node, and it must not be
 *            a variable node.
 *
 * Returns true if one (or more) matches are found
 *
 * This routine is meant to be invoked on every candidate atom taken
 * from the atom space. That atom is assumed to anchor some part of
 * a graph that hopefully will match the pattern.
 */
bool PatternMatchEngine::explore_neighborhood(const Handle& do_clause,
                                      const Handle& term,
                                      const Handle& grnd)
{
	clause_stacks_clear();
	return explore_redex(term, grnd, do_clause);
}

/**
 * Same as above, obviously; we just pick up the graph context
 * where we last left it.
 */
bool PatternMatchEngine::explore_redex(const Handle& term,
                                       const Handle& grnd,
                                       const Handle& first_clause)
{
	if (term == Handle::UNDEFINED)
		return false;

	// Cleanup
	clear_current_state();

	// Match the required clauses.
	issued.insert(first_clause);
	bool found = explore_term_branches(term, grnd, first_clause);

	// If found is false, then there's no solution here.
	// Bail out, return false to try again with the next candidate.
	return found;
}

/**
 * Clear current traversal state. This gets us into a state where we
 * can start traversing a set of clauses.
 */
void PatternMatchEngine::clear_current_state(void)
{
	// Clear all state.
	var_grounding.clear();
	clause_grounding.clear();
	in_quote = false;

	depth = 0;

	// choice link state
	_choice_state.clear();
	_need_choice_push = false;
	choose_next = true;

	// unordered link state
	have_more = false;
	take_step = true;
	_perm_state.clear();

	issued.clear();
}

PatternMatchEngine::PatternMatchEngine(PatternMatchCallback& pmcb,
                                       const Variables& v,
                                       const Pattern& p)
	: _pmc(pmcb),
	_classserver(classserver()),
	_varlist(&v),
	_pat(&p)
{
	// current state
	in_quote = false;
	depth = 0;

	// graph state
	_clause_stack_depth = 0;

	// choice link state
	_need_choice_push = false;
	choose_next = true;

	// unordered link state
	have_more = false;
	take_step = true;
}

/* ======================================================== */

void PatternMatchEngine::print_solution(
	const std::map<Handle, Handle> &vars,
	const std::map<Handle, Handle> &clauses)
{
	printf("\nVariable groundings:\n");

	// Print out the bindings of solutions to variables.
	std::map<Handle, Handle>::const_iterator j = vars.begin();
	std::map<Handle, Handle>::const_iterator jend = vars.end();
	for (; j != jend; ++j)
	{
		Handle var(j->first);
		Handle soln(j->second);

		// Only print grounding for variables.
		if (VARIABLE_NODE != var->getType()) continue;

		if (soln == Handle::UNDEFINED)
		{
			printf("ERROR: ungrounded variable %s\n",
			       var->toShortString().c_str());
			continue;
		}

		printf("\t%s maps to %s\n",
		       var->toShortString().c_str(),
		       soln->toShortString().c_str());
	}

	// Print out the full binding to all of the clauses.
	printf("\nGrounded clauses:\n");
	std::map<Handle, Handle>::const_iterator m;
	int i = 0;
	for (m = clauses.begin(); m != clauses.end(); ++m, ++i)
	{
		if (m->second == Handle::UNDEFINED)
		{
			Handle mf(m->first);
			prtmsg("ERROR: ungrounded clause: ", mf);
			continue;
		}
		std::string str = m->second->toShortString();
		printf ("%d.   %s\n", i, str.c_str());
	}
	printf ("\n");
}

/**
 * For debug printing only
 */
void PatternMatchEngine::print_term(
                  const std::set<Handle> &vars,
                  const std::vector<Handle> &clauses)
{
	printf("\nClauses:\n");
	for (Handle h : clauses) prt(h);

	printf("\nVars:\n");
	for (Handle h : vars) prt(h);
}

/* ===================== END OF FILE ===================== */<|MERGE_RESOLUTION|>--- conflicted
+++ resolved
@@ -577,23 +577,14 @@
 	int num_perms = facto(mutation.size());
 	dbgprt("tree_comp resume unordered search at %d of %d of term=%s "
 	       "take_step=%d have_more=%d\n",
-<<<<<<< HEAD
-	       perm_count[Unorder(ptm, hg)], num_perms, hp.value(),
-=======
 	       perm_count[Unorder(ptm, hg)], num_perms, ptm->toString().c_str(),
->>>>>>> 69c9b05c
 	       take_step, have_more);
 #endif
 	do
 	{
-<<<<<<< HEAD
-		dbgprt("tree_comp explore unordered perm %d of %d of UUID=%lu\n",
-		       perm_count[Unorder(ptm, hg)], num_perms, hp.value());
-=======
 		dbgprt("tree_comp explore unordered perm %d of %d of term=%s\n",
 		       perm_count[Unorder(ptm, hg)], num_perms,
 		       ptm->toString().c_str());
->>>>>>> 69c9b05c
 
 		solution_push();
 		bool match = true;
@@ -652,26 +643,16 @@
 
 				// Handle case 5&7 of description above.
 				have_more = true;
-<<<<<<< HEAD
-				dbgprt("Good permutation %d for UUID=%lu have_more=%d\n",
-				       perm_count[Unorder(ptm, hg)], hp.value(), have_more);
-=======
 				dbgprt("Good permutation %d for term=%s have_more=%d\n",
 				       perm_count[Unorder(ptm, hg)], ptm->toString().c_str(),
 				       have_more);
->>>>>>> 69c9b05c
 				_perm_state[Unorder(ptm, hg)] = mutation;
 				return true;
 			}
 		}
 		// If we are here, we are handling case 8.
-<<<<<<< HEAD
-		dbgprt("Above permuation %d failed UUID=%lu\n",
-		       perm_count[Unorder(ptm, hg)], hp.value());
-=======
 		dbgprt("Above permuation %d failed term=%s\n",
 		       perm_count[Unorder(ptm, hg)], ptm->toString().c_str());
->>>>>>> 69c9b05c
 
 take_next_step:
 		take_step = false; // we are taking a step, so clear the flag.
@@ -683,11 +664,7 @@
 	} while (std::next_permutation(mutation.begin(), mutation.end()));
 
 	// If we are here, we've explored all the possibilities already
-<<<<<<< HEAD
-	dbgprt("Exhausted all permuations of UUID=%lu\n", hp.value());
-=======
 	dbgprt("Exhausted all permuations of term=%s\n", ptm->toString().c_str());
->>>>>>> 69c9b05c
 	_perm_state.erase(Unorder(ptm, hg));
 	have_more = false;
 	return false;
@@ -706,13 +683,8 @@
 	catch(...)
 	{
 #ifdef DEBUG
-<<<<<<< HEAD
-		const Handle &hp = ptm->getHandle();
-		dbgprt("tree_comp fresh start unordered link UUID=%lu\n", hp.value());
-=======
 		dbgprt("tree_comp fresh start unordered link term=%s\n",
 		       ptm->toString().c_str());
->>>>>>> 69c9b05c
 		perm_count[Unorder(ptm, hg)] = 0;
 #endif
 		perm = ptm->getOutgoingSet();
@@ -947,21 +919,12 @@
 	// Move up the solution graph, looking for a match.
 	IncomingSet iset = _pmc.get_incoming_set(hg);
 	size_t sz = iset.size();
-<<<<<<< HEAD
-	dbgprt("Looking upward for pat-UUID=%lu have %zu branches\n",
-	        ptm->getHandle().value(), sz);
-	bool found = false;
-	for (size_t i = 0; i < sz; i++) {
-		dbgprt("Try upward branch %zu of %zu for pat-UUID=%lu propose=%lu\n",
-		       i, sz, ptm->getHandle().value(), Handle(iset[i]).value());
-=======
 	dbgprt("Looking upward for term=%s have %zu branches\n",
 	        ptm->toString().c_str(), sz);
 	bool found = false;
 	for (size_t i = 0; i < sz; i++) {
 		dbgprt("Try upward branch %zu of %zu for term=%s propose=%lu\n",
 		       i, sz, ptm->toString().c_str(), Handle(iset[i]).value());
->>>>>>> 69c9b05c
 		found = explore_link_branches(ptm, Handle(iset[i]), clause_root);
 		if (found) break;
 	}
@@ -1096,36 +1059,21 @@
 {
 	solution_push();
 
-<<<<<<< HEAD
-	dbgprt("Checking pattern UUID=%lu for soln by %lu\n",
-	       ptm->getHandle().value(), hg.value());
-=======
 	dbgprt("Checking pattern term=%s for soln by %lu\n",
 	       ptm->toString().c_str(), hg.value());
->>>>>>> 69c9b05c
 
 	bool match = tree_compare(ptm, hg, CALL_SOLN);
 
 	if (not match)
 	{
-<<<<<<< HEAD
-		dbgprt("Pattern UUID=%lu NOT solved by %lu\n",
-		       ptm->getHandle().value(), hg.value());
-=======
 		dbgprt("Pattern term=%s NOT solved by %lu\n",
 		       ptm->toString().c_str(), hg.value());
->>>>>>> 69c9b05c
 		solution_pop();
 		return false;
 	}
 
-<<<<<<< HEAD
-	dbgprt("UUID=%lu solved by %lu move up\n",
-          ptm->getHandle().value(), hg.value());
-=======
 	dbgprt("Pattern term=%s solved by %lu move up\n",
            ptm->toString().c_str(), hg.value());
->>>>>>> 69c9b05c
 
 	// XXX should not do perm_push every time... only selectively.
 	// But when? This is very confusing ...
