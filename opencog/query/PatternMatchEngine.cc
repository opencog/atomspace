/*
 * PatternMatchEngine.cc
 *
 * Copyright (C) 2008,2009,2011,2014,2015 Linas Vepstas
 *
 * Author: Linas Vepstas <linasvepstas@gmail.com>  February 2008
 *
 * This program is free software; you can redistribute it and/or modify
 * it under the terms of the GNU Affero General Public License v3 as
 * published by the Free Software Foundation and including the exceptions
 * at http://opencog.org/wiki/Licenses
 *
 * This program is distributed in the hope that it will be useful,
 * but WITHOUT ANY WARRANTY; without even the implied warranty of
 * MERCHANTABILITY or FITNESS FOR A PARTICULAR PURPOSE.  See the
 * GNU General Public License for more details.
 *
 * You should have received a copy of the GNU Affero General Public License
 * along with this program; if not, write to:
 * Free Software Foundation, Inc.,
 * 51 Franklin Street, Fifth Floor, Boston, MA 02110-1301 USA.
 */

#include <opencog/util/algorithm.h>
#include <opencog/util/oc_assert.h>
#include <opencog/util/Logger.h>
#include <opencog/atoms/base/Link.h>
#include <opencog/atoms/base/Node.h>
#include <opencog/atoms/core/FindUtils.h>
#include <opencog/atoms/pattern/PatternUtils.h>
#include <opencog/atomspace/AtomSpace.h>

#include "PatternMatchEngine.h"

using namespace opencog;

/* ======================================================== */
/**
 * Pattern Match Engine Overview
 * -----------------------------
 * The explanation of how this code *actually* works has been
 * moved to README-Algorithm. That README provides the "big-picture"
 * explanation of the rather complex interwoven code below. Read it
 * first, and refer to it when examining the main methods below.
 */
/* ======================================================== */

// The macro POPSTK has an OC_ASSERT when DEBUG is defined, so we keep
// that #define around, although it's not clear why that OC_ASSERT
// wouldn't be kept no matter what (it's not like it's gonna take up a
// lot of resources).

#define DEBUG 1
#ifdef DEBUG
#define DO_LOG(STUFF) STUFF
#else
#define DO_LOG(STUFF)
#endif


#ifdef DEBUG
static inline void log(const Handle& h)
{
	LAZY_LOG_FINE << h->to_short_string();
}

static inline void logmsg(const char * msg, const Handle& h)
{
	LAZY_LOG_FINE << msg << std::endl
	              << (h == (Atom*) nullptr ?
	                  std::string("(invalid handle)") :
	                  h->to_short_string());
}
#else
static inline void logmsg(const char * msg, const Handle& h) {}
static inline void log(const Handle& h) {}
#endif


/* ======================================================== */
/* Reset the current variable grounding to the last grounding pushed
 * onto the stack. */
#ifdef DEBUG
   #define POPSTK(stack,soln) {         \
      OC_ASSERT(not stack.empty(),      \
           "Unbalanced stack " #stack); \
      soln = stack.top();               \
      stack.pop();                      \
   }
#else
   #define POPSTK(stack,soln) {         \
      soln = stack.top();               \
      stack.pop();                      \
   }
#endif

/* ======================================================== */

/// Compare a VariableNode in the pattern to the proposed grounding.
///
/// Handle hp is from the pattern clause.  By default, the code here
/// allows a variable to be grounded by itself -- this avoids a lot
/// of second-guessing involving alpha-converted variable names,
/// which get handled at a higher layer, which has access to the
/// entire clause. (The clause_match() callback, to be specific).
///
bool PatternMatchEngine::variable_compare(const Handle& hp,
                                          const Handle& hg)
{
	// If we already have a grounding for this variable, the new
	// proposed grounding must match the existing one. Such multiple
	// groundings can occur when traversing graphs with loops in them.
	auto gnd = var_grounding.find(hp);
	if (var_grounding.end() != gnd)
		return (gnd->second == hg);

	// VariableNode had better be an actual node!
	// If it's not then we are very very confused ...
	OC_ASSERT (hp->is_node(),
	           "Expected variable to be a node, got this: %s\n",
	           hp->to_short_string().c_str());

	// Else, we have a candidate grounding for this variable.
	// The variable_match() callback may implement some tighter
	// variable check, e.g. to make sure that the grounding is
	// of some certain type.
	if (not _pmc.variable_match(hp, hg)) return false;

	// Make a record of it. Cannot record GlobNodes here; they're
	// variadic.
	if (hp->get_type() != GLOB_NODE)
	{
		DO_LOG({LAZY_LOG_FINE << "Found grounding of variable:";})
		logmsg("$$ variable:", hp);
		logmsg("$$ ground term:", hg);
		var_grounding[hp] = hg;
	}
	return true;
}

/* ======================================================== */

/// Compare an atom to itself.
///
bool PatternMatchEngine::self_compare(const PatternTermPtr& ptm)
{
	const Handle& hp = ptm->getHandle();
	if (not ptm->isQuoted()) var_grounding[hp] = hp;

	logmsg("Compare atom to itself:", hp);
	return true;
}

/* ======================================================== */

/// Compare two nodes, one in the pattern, one proposed grounding.
/// Return true if they match, else return false.
bool PatternMatchEngine::node_compare(const Handle& hp,
                                      const Handle& hg)
{
	// Call the callback to make the final determination.
	bool match = _pmc.node_match(hp, hg);
	if (match)
	{
		DO_LOG({LAZY_LOG_FINE << "Found matching nodes";})
		logmsg("# pattern:", hp);
		logmsg("# match:", hg);
		if (hp != hg) var_grounding[hp] = hg;
	}
	return match;
}

/* ======================================================== */

/// If the two links are both ordered, its enough to compare them
/// "side-by-side". Return true if they match, else return false.
/// See `tree_compare` for a general explanation.
bool PatternMatchEngine::ordered_compare(const PatternTermPtr& ptm,
                                         const Handle& hg)
{
	PatternTermSeq osp = ptm->getOutgoingSet();
	const HandleSeq &osg = hg->getOutgoingSet();

	size_t osg_size = osg.size();
	size_t osp_size = osp.size();

	// The recursion step: traverse down the tree.
	depth ++;

	// If the pattern contains no globs, then the pattern and ground
	// must match exactly, term by term. If the pattern has globs,
	// perform glob-matching (which can be thought of as a well-defined
	// kind of fuzzy matching). If there are no globs, and the arity is
	// mis-matched, then perform fuzzy matching.
	bool match = true;
	if (0 == _pat->globby_terms.count(ptm->getHandle()))
	{
		// If the arities are mis-matched, do a fuzzy compare instead.
		if (osp_size != osg_size)
		{
			match = _pmc.fuzzy_match(ptm->getHandle(), hg);
		}
		else
		{
			for (size_t i=0; i<osp_size; i++)
			{
				if (not tree_compare(osp[i], osg[i], CALL_ORDER))
				{
					match = false;
					break;
				}
			}
		}
	}
	else
	{
		// If we are here, then the pattern contains globs. A glob can
		// match one or more atoms in a row. Thus, we have a more
		// complicated search ...
		match = glob_compare(osp, osg);
	}

	depth --;
	DO_LOG({LAZY_LOG_FINE << "ordered_compare match?=" << match;})

	const Handle &hp = ptm->getHandle();
	if (not match)
	{
		_pmc.post_link_mismatch(hp, hg);
		return false;
	}

	// If we've found a grounding, lets see if the
	// post-match callback likes this grounding.
	match = _pmc.post_link_match(hp, hg);
	if (not match) return false;

	// If we've found a grounding, record it.
	record_grounding(ptm, hg);

	return true;
}

/* ======================================================== */

/// Compare a ChoiceLink in the pattern to the proposed grounding.
/// hp points at the ChoiceLink.
///
/// CHOICE_LINK's are multiple-choice links. As long as we can
/// can match one of the sub-expressions of the ChoiceLink, then
/// the ChoiceLink as a whole can be considered to be grounded.
///
bool PatternMatchEngine::choice_compare(const PatternTermPtr& ptm,
                                        const Handle& hg)
{
	const Handle& hp = ptm->getHandle();
	PatternTermSeq osp = ptm->getOutgoingSet();

	// _choice_state lets use resume where we last left off.
	size_t iend = osp.size();
	size_t icurr = curr_choice(ptm, hg);

	DO_LOG({LAZY_LOG_FINE << "tree_comp resume choice search at " << icurr
	              << " of " << iend << " of term=" << ptm->to_string()
	              << ", choose_next=" << _choose_next;})

	// XXX This is almost surely wrong... if there are two
	// nested choice links, then this will hog the steps,
	// and the deeper choice will fail.
	if (_choose_next)
	{
		icurr++;
		_choose_next = false; // we are taking a step, so clear the flag.
	}

	while (icurr<iend)
	{
		solution_push();
		const PatternTermPtr& hop = osp[icurr];

		DO_LOG({LAZY_LOG_FINE << "tree_comp or_link choice " << icurr
		              << " of " << iend;})

		bool match = tree_compare(hop, hg, CALL_CHOICE);
		if (match)
		{
			// If we've found a grounding, lets see if the
			// post-match callback likes this grounding.
			match = _pmc.post_link_match(hp, hg);
			if (match)
			{
				// Even the stack, *without* erasing the discovered grounding.
				solution_drop();

				// If the grounding is accepted, record it.
				record_grounding(ptm, hg);

				_choice_state[GndChoice(ptm, hg)] = icurr;
				return true;
			}
		}
		else
		{
			_pmc.post_link_mismatch(hp, hg);
		}
		solution_pop();
		_choose_next = false; // we are taking a step, so clear the flag.
		icurr++;
	}

	// If we are here, we've explored all the possibilities already
	_choice_state.erase(GndChoice(ptm, hg));
	return false;
}

/// Return the current choice state for the given pattern & ground
/// combination.
size_t PatternMatchEngine::curr_choice(const PatternTermPtr& ptm,
                                       const Handle& hg)
{
	auto cs = _choice_state.find(GndChoice(ptm, hg));
	if (_choice_state.end() == cs)
	{
		_choose_next = false;
		return 0;
	}
	return cs->second;
}

bool PatternMatchEngine::have_choice(const PatternTermPtr& ptm,
                                     const Handle& hg)
{
	return 0 < _choice_state.count(GndChoice(ptm, hg));
}

/* ======================================================== */
static int facto (int n) { return (n==1)? 1 : n * facto(n-1); };

/// Unordered link comparison
///
/// Compare two unordered links, side by side. In some ways, this is
/// similar to the ordered link compare: for a given, fixed permutation
/// of the unordered link, the compare is side by side.  However, if
/// that compare fails, the next permutation must then be tried, until
/// a match is found or all permutations are exhausted.  But there's a
/// problem: if there are multiple, nested unordered links, or if they
/// are peers (siblings) in the tree, then if one takes a step, the
/// other must not. Coordinating this is difficult, and requires a long
/// explanation. So here goes:
///
/*****************************************************************

How do unordered links work?
----------------------------
This is complicated, so we write it out.  When ascending from below (i.e.
from do_term_up()), unordered links may be found in two different
places: The parent term may be unordered, or the parent link may hold
another link (a sibling to us) that is unordered. Traversal needs to
handle both cases.  Thus, the upwards-movement methods (do_term_up(),
explore_up_branches(), etc.) are incapable of discovering unordered links,
as they cannot "see" the siblings.  Siblings can only be found during
tree-compare, moving downwards.  Thus, tree_compare must do a lot of
heavy lifting.

When comparing trees downwards, we have two situations we may be in:
we may be asked to compare things exactly like last time, or we may be
asked to try out the next permutation. We need to report back two bits
of state: whether or not we found a match, and whether or not we have
more possibilities to explore. Our behavior is thus controlled by this
third bit, as well as what happened below us.

The correct actions to take are best explored by truth tables: the
settings of the _take_step and _have_more flags on entry, and what to
do after running tree_compare downwards. These are handled by two
truth tables.

The topmost routine to call tree_compare must *always* set _have_more=F
and _take_step=T before calling tree_compare.  This will cause
tree_compare to advance to the next matching permutation, or to run until
all permutations are exhausted, and no match was found.


Flag settings upon entry
------------------------

     take  have
case step  more    Comments / Action to be Taken
---- ----  ----    -----------------------------
  A    T    T     Impossible, Who set have_more? Who set take_step?
  B    T    F     Normal entry: we are the first unordered link to be
                  hit during downward traversal. Proceed using the truth
                  table below.
  C    F    T     We are not the first unorder. Someone ran before us.
                  If we are in the very first permutation, (i.e. we are
                    entering for the first time) we must call downwards.
                    If this returns a mismatch, we must step until we
                    find a match, or until we exhaust all permutations.
                    See next table for what to return: we return cases
                    5, 7 or 8.
                  If we are not the first permutation, we could just
                    return T, because that is what we did last time.
                    i.e. we are told to not take a step, so we don't,
                    and we know a-priori last time were were here, we
                    must have returned a match.  Thus, we can return
                    case 5 below.  We cannot return case 7 because we
                    can't know what std::next_perm returns.
                    (See however, footnote below).
                  If we hold an evaluatable, we must call down.
  D    F    F     Perform same as C above.

Footnote: case C: Well, the reasoning there is almost right, but not
quite. If the unordered link contains a variable, and it is also not in
the direct line of exploration (i.e. its grounding is NOT recorded)
then its truthiness holds only for a grounding that no longer exists.
Thus, for case C, it is safer to always check.

However, by the above reasoning: if the grounding wasn't recorded
(because the link is not in the recursion path) then the permutation
should not be recorded either. It should start with a permutation from
nothing.  XXX FIXME ... except we have no test case that illustrates
this failure mode.  It would require a peer unordered link that takes
a different order when the parent changes. Perhaps unordered links
nested inside a ChoiceLink would trigger this?

If case B was encountered on entry, we call downwards ourselves, and
then report back, according to the truth table below.

     returned result flags
     take  have   got
case step  more  match    Comments / Action to be Taken
---- ----  ----  ----     ------------------------------
 1     T    T      T    Impossible, error: who set have_more w/o
                          taking step??
 2     T    T      F    ditto
 3     T    F      T    We have no unordered links below us; we are at
                        the bottom.  If there had been unordered links,
                        they would have cleared the take_step flag. The
                        match we detected is the same match the last
                        time we were here. So we take a step, call
                        down again, and keep stepping until there is a
                        match or until all permutations are exhausted.
                          If match, we return: take_step=F,
                            have_more = result of std::next_perm
                            (we return case 5 or 7)
                          If exhaust, we return take_step=F, have_more=F
                            (we return case 8)

 4     T    F      F    If we are not holding any evaluatable links,
                        then this is impossible, as last time we were
                        here, we returned T.  If we are holding
                        evaluatable links, then one of them changed its
                        mind. Oh well. Take a step, proceed as in case 3.

 5     F    T      T    Someone below us took a step. Do nothing.
                        Return case 5 flags.
 6     F    T      F    Impossible; link that took the step should have
                        stepped until match or exhaustion.
 7     F    F      T    Unusual; its the last match for a lower unordered
                        link. We report the match. We do not take a
                        step; we do set the have_more flag to indicate
                        that we ourselves still have more.  i.e. we
                        return case 5 flags.
 8     F    F      F    Typical; a lower unordered link ran to exhaustion,
                        and got nada.  So *we* take a step, and call
                        downwards again. We keep going till match or till
                        exhaustion. If there's a match, we expect to see
                        the case 5 flags, so we halt and return.  If we
                        exhaust, we return case 8.

The above assumes that the curr_perm() method always returns either
the current permutation, or it returns a fresh permutation. If it returned
a fresh permutation, this counts as "taking a step", so we need to know
this.

Notice that these rules never pushed or popped the have-more stack.
The have-more stack is only pushed/popped by other branch-points, before
they call compare_tree.

******************************************************************/

bool PatternMatchEngine::unorder_compare(const PatternTermPtr& ptm,
                                         const Handle& hg, bool wrap)
{
	const Handle& hp = ptm->getHandle();
	const HandleSeq& osg = hg->getOutgoingSet();
	PatternTermSeq osp = ptm->getOutgoingSet();
	size_t arity = osp.size();
	bool has_glob = (0 < _pat->globby_holders.count(hp));

	// They've got to be the same size, at the least!
	// unless there are globs in the pattern
	if (osg.size() != arity and not has_glob)
		return _pmc.fuzzy_match(hp, hg);

	// Test for case A, described above.
	OC_ASSERT (not (_take_step and _have_more),
	           "Impossible situation! BUG!");

	// _perm_state lets use resume where we last left off.
	Permutation mutation = curr_perm(ptm, hg);
	bool do_wrap = _take_step;

	// Cases C and D fall through.
	// If we are here, we've got possibilities to explore.
#ifdef DEBUG
	int num_perms = 0;
	if (logger().is_fine_enabled())
	{
		num_perms = facto(mutation.size());
		logger().fine("tree_comp resume unordered search at %d of %d of term=%s "
		              "take_step=%d have_more=%d\n",
		              _perm_count[Unorder(ptm, hg)], num_perms,
		              ptm->to_string().c_str(), _take_step, _have_more);
	}
#endif
	do
	{
		DO_LOG({LAZY_LOG_FINE << "tree_comp explore unordered perm "
		              << _perm_count[Unorder(ptm, hg)] << " of " << num_perms
		              << " of term=" << ptm->to_string();})
		solution_push();
		bool match = true;

		if (has_glob)
		{
			// Each glob comparison steps the glob state forwards.
			// Each different permutation has to start with the
			// same glob state as before. So save and restore state.
			std::map<GlobPair, GlobState> saved_glob_state = _glob_state;
			match = glob_compare(mutation, osg);
			_glob_state = saved_glob_state;
		}
		else
		{
			for (size_t i=0; i<arity; i++)
			{
				if (not tree_compare(mutation[i], osg[i], CALL_UNORDER))
				{
					match = false;
					break;
				}
			}
		}

		// Check for cases 1&2 of description above.
		// These flags might have been (mis-)set in the
		// call to `tree_compare()` immediately above.
		OC_ASSERT(not (_take_step and _have_more),
		          "This shouldn't happen. Impossible situation! BUG!");

		// Handle cases 3&4 of the description above. That is, the
		// `tree_compare()` above did not take a step, so we will.
		// The `tree_compare()` should have reported exactly the
		// same results as last time (i.e. a match or eval) and so
		// neither a `post_link_match()` nor a `post_link_mismatch()`
		// should be reported.
		if (_take_step and not _have_more)
		{
			OC_ASSERT(match or (0 < _pat->evaluatable_holders.count(hp)),
			          "Impossible: should have matched!");
			goto take_next_step;
		}

		// If we are here, then _take_step is false, because
		// cases 1,2,3,4 already handled above.
		// Well, actually, this can happen, if we are not careful
		// to manage the _have_more flag on a stack.
//		OC_ASSERT(match or not _have_more or 1==num_perms,
//		          "Impossible: case 6 happened!");

		if (match)
		{
			// If we've found a grounding, lets see if the
			// post-match callback likes this grounding.
			match = _pmc.post_link_match(hp, hg);
			if (match)
			{
				// Even the stack, *without* erasing the discovered grounding.
				solution_drop();
				_latest_term = ptm;

				// If the grounding is accepted, record it.
				record_grounding(ptm, hg);

				// Handle case 5&7 of description above.
				_have_more = true;
				DO_LOG({LAZY_LOG_FINE << "Good permutation "
				              << _perm_count[Unorder(ptm, hg)]
				              << " of " << num_perms
				              << " for term=" << ptm->to_string()
				              << " have_more=" << _have_more;})
				_perm_state[Unorder(ptm, hg)] = mutation;
				return true;
			}
		}
		else
		{
			_pmc.post_link_mismatch(hp, hg);
		}

		// If we are here, we are handling case 8.
		DO_LOG({LAZY_LOG_FINE << "Bad permutation "
		              << _perm_count[Unorder(ptm, hg)]
		              << " of " << num_perms
		              << " for term=" << ptm->to_string();})

take_next_step:
		_take_step = false; // we are taking the step, so clear the flag.
		_have_more = false; // start with a clean slate...
		solution_pop();
		if (logger().is_fine_enabled())
			_perm_count[Unorder(ptm, hg)] ++;
	} while (std::next_permutation(mutation.begin(), mutation.end()));

	// If we are here, we've explored all the possibilities already
	DO_LOG({LAZY_LOG_FINE << "Exhausted all permutations of term="
	             << ptm->to_string()
	             << " wrap=" << wrap << " dowrap=" << do_wrap;})
	_perm_state.erase(Unorder(ptm, hg));
	_perm_count.erase(Unorder(ptm, hg));
	_have_more = false;

	// Implement an "odomoter", for iterating on other unordered
	// links that might occur in series with this one. That is,
	// wrap around the permutation set for this link, while also
	// advancing the next link by one (setting _take_step causes
	// the next link to advance).
	if (wrap and do_wrap)
	{
perm_push();
		bool match = unorder_compare(ptm, hg, false);
perm_pop();
		if (not match) return false;
		_latest_wrap = ptm;
		_latest_term = ptm;
		_have_more = false;
		_take_step = true;
		return true;
	}
	return false;
}


/// Detect if the PatternTermPtr is a clause, so that we know
/// that it is time to stop moving upwards. When quotations are
/// being used, we  may have already moved past the top of the
/// clause!! ... which seems strange to me, but that is how
/// quotations work.
bool PatternMatchEngine::term_is_a_clause(const PatternTermPtr& ptm,
                                          const Handle& clause)
{
	return ptm->getHandle() == clause
		or (Quotation::is_quotation_type(clause->get_type())
		    and ptm->getHandle() == clause->getOutgoingAtom(0));
}

/// Return the saved unordered-link permutation for this
/// particular point in the tree comparison (i.e. for the
/// particular unordered link hp in the pattern.)
PatternMatchEngine::Permutation
PatternMatchEngine::curr_perm(const PatternTermPtr& ptm,
                              const Handle& hg)
{
	auto ps = _perm_state.find(Unorder(ptm, hg));
	if (_perm_state.end() == ps)
	{
		DO_LOG({LAZY_LOG_FINE << "tree_comp fresh start unordered link term="
		              << ptm->to_string();})
		Permutation perm = ptm->getOutgoingSet();
		sort(perm.begin(), perm.end());
		_take_step = false;
		return perm;
	}
	return ps->second;
}

/// Return true if there are more permutations to explore.
/// Else return false.
bool PatternMatchEngine::have_perm(const PatternTermPtr& ptm,
                                   const Handle& hg)
{
	if (_perm_state.end() == _perm_state.find(Unorder(ptm, hg)))
		return false;
	return true;
}

void PatternMatchEngine::perm_push(void)
{
	perm_stack.push(_perm_state);
	if (logger().is_fine_enabled())
		_perm_count_stack.push(_perm_count);
}

void PatternMatchEngine::perm_pop(void)
{
	POPSTK(perm_stack, _perm_state);
	if (logger().is_fine_enabled())
		POPSTK(_perm_count_stack, _perm_count);
}

/* ======================================================== */

/// Compare the outgoing sets of two trees side-by-side, where
/// the pattern contains at least one GlobNode.
bool PatternMatchEngine::glob_compare(const PatternTermSeq& osp,
                                      const HandleSeq& osg)
{
	bool match = true;
	GlobPair gp = {osp, osg};
	size_t osp_size = osp.size();
	size_t osg_size = osg.size();

	size_t ip = 0;
	size_t jg = 0;

	GlobGrd glob_grd;
	GlobPosStack glob_pos_stack;

	// Common things that need to be done when backtracking.
	bool backtracking = false;
	bool cannot_backtrack_anymore = false;
	auto backtrack = [&](bool is_glob)
	{
		backtracking = true;

		// If we are looking at a glob right now and fail
		// to ground it, pop the stack, go back to the
		// previous one and try again.
		if (is_glob)
		{
			// Erase the grounding record of the glob before
			// popping it out from the stack.
			glob_grd.erase(glob_pos_stack.top().first);

			glob_pos_stack.pop();
			_glob_state[gp] = {glob_grd, glob_pos_stack};
		}

		// See where the previous glob is and try again
		// from there.
		if (0 == glob_pos_stack.size())
			cannot_backtrack_anymore = true;
		else
		{
			ip = glob_pos_stack.top().second.first;
			jg = glob_pos_stack.top().second.second;

			solution_pop();
		}
	};

	// Common things that need to be done when a match
	// is found for a glob.
	auto record_match = [&](const PatternTermPtr& glob,
	                        const HandleSeq& glob_seq)
	{
		solution_push();

		glob_grd[glob] = glob_seq.size();
		_glob_state[gp] = {glob_grd, glob_pos_stack};

		Handle glp(createLink(glob_seq, LIST_LINK));
		var_grounding[glob->getHandle()] = glp;

		DO_LOG({LAZY_LOG_FINE << "Found grounding of glob:";})
		logmsg("$$ glob:", glob->getHandle());
		logmsg("$$ ground term:", glp);
	};

	// Common things needed to be done when it's not a match.
	auto mismatch = [&]()
	{
		match = false;
		_glob_state.erase(gp);
	};

	// Resume the matching from a previous state.
	// i.e. we had successfully grounded osp to osg, but it
	// turns out the groundings do not satisfy some other terms
	// in the same pattern, so we try again and see if the globs
	// in osp can be grounded differently.
	auto r = _glob_state.find(gp);
	if (r != _glob_state.end())
	{
		backtracking = true;

		solution_pop();
		glob_grd = r->second.first;
		glob_pos_stack = r->second.second;
		ip = glob_pos_stack.top().second.first;
		jg = glob_pos_stack.top().second.second;
	}

	while (ip<osp_size)
	{
		// Reject if no more backtracking is possible.
		if (cannot_backtrack_anymore)
		{
			mismatch();
			break;
		}

		const Handle& ohp(osp[ip]->getHandle());
		Type ptype = ohp->get_type();

		if (GLOB_NODE == ptype)
		{
			HandleSeq glob_seq;
			PatternTermPtr glob(osp[ip]);

			// A glob may appear more than once in the pattern,
			// so check if that's the case. If we have already
			// grounded it previously, make sure the grounding
			// here is consistent with the earlier grounding.
			auto vg = var_grounding.find(ohp);
			if (not backtracking and vg != var_grounding.end())
			{
				bool no_match = false;

				// The grounding of a glob is wrapped in a ListLink,
				// so compare the outgoing set of it.
				for (const Handle& h : vg->second->getOutgoingSet())
				{
					if (jg >= osg_size or h != osg[jg])
					{
						no_match = true;
						break;
					}
					jg++;
				}

				// Backtrack if the previous grounding does not fit here.
				if (no_match) backtrack(false);
				// Otherwise, it's a match, move on.
				else ip++;

				continue;
			}

			// No need to push to stack if we are backtracking.
			if (backtracking)
			{
				// Reset the flag, so that the next glob will be
				// pushed to the stack.
				backtracking = false;
			}
			else
			{
				// XXX why are we not doing any checks to see if the
				// grounding meets the variable constraints?
				glob_pos_stack.push({glob, {ip, jg}});
				_glob_state[gp] = {glob_grd, glob_pos_stack};
			}

			// First of all, see if we have seen this glob in
			// previous iterations.  Huh ??? Why???
			size_t last_grd = SIZE_MAX;
			auto gi = glob_grd.find(glob);
			if (gi != glob_grd.end())
			{
				last_grd = gi->second;
			}

			// If the lower bound of the interval is zero, the glob
			// can be grounded to nothing.
			if (_varlist->is_lower_bound(ohp, 0))
			{
				// Try again, find another glob that can be grounded
				// in a different way. (we are probably resuming the
				// search from a previous state)
				if (0 == last_grd)
				{
					backtrack(true);
					continue;
				}

				// On the other hand, if we failed to ground this glob
				// in the previous iteration, just let it ground to
				// nothing (as long as it is not the last one in osp),
				// and we are done with it.
				if (1 == last_grd and ip+1 < osp_size)
				{
					record_match(glob, glob_seq);
					ip++;
					continue;
				}

				// If we have already gone through all the atoms of
				// the candidate at this point, we are done.
				if (jg >= osg_size)
				{
					record_match(glob, glob_seq);
					ip++;
					continue;
				}

				// Just in case, if the upper bound is zero...
				// XXX Huh ???
				if (not _varlist->is_upper_bound(ohp, 1))
				{
					record_match(glob, glob_seq);
					ip++;
					continue;
				}
			}

			// If we are here, that means we have to ground the glob to
			// at least one atom.

			// Try again if we have already gone through everything in osg.
			if (jg >= osg_size)
			{
				backtrack(true);
				continue;
			}

			// Try to match as many atoms as possible.
			bool tc;
			do
			{
				tc = tree_compare(glob, osg[jg], CALL_GLOB);
				if (tc)
				{
					// Can't match more than it did last time.
					if (glob_seq.size()+1 >= last_grd)
					{
						jg--;
						break;
					}

					// Can't exceed the upper bound.
					if (not _varlist->is_upper_bound(ohp, glob_seq.size()+1))
					{
						jg--;
						break;
					}

					glob_seq.push_back(osg[jg]);

					// See if we can match the next one.
					jg++;
				}
				// Can't match more, e.g. a type mis-match
				else jg--;
			} while (tc and jg<osg_size);

			// Try again if we can't ground the glob after all.
			if (0 == glob_seq.size())
			{
				backtrack(true);
				continue;
			}

			// Try again if we can't ground enough atoms to satisfy
			// the lower bound restriction.
			if (not _varlist->is_lower_bound(ohp, glob_seq.size()))
			{
				backtrack(true);
				continue;
			}

			// Try again if there is no more osp to be explored but
			// we haven't finished osg yet.
			if (ip+1 == osp_size and jg+1 < osg_size)
			{
				backtrack(true);
				continue;
			}

			// If we are here, we've got a match; record the glob.
			record_match(glob, glob_seq);

			// Try to match another one.
			ip++; jg++;
		}
		else
		{
			// If we are here, we are not comparing to a glob.

			// Try again if we have already gone through all the
			// atoms in osg.
			if (jg >= osg_size)
			{
				backtrack(false);
				continue;
			}

			// Try again if we reached the end of osp, but there
			// are two or more atoms to be matched in osg (because
			// maybe we can match one atom with the final atom of the
			// pattern, but we certainly cannot match two or more.)
			if (ip+1 == osp_size and jg+1 < osg_size)
			{
				backtrack(false);
				continue;
			}

			// Try again if this pair is not a match.
			if (not tree_compare(osp[ip], osg[jg], CALL_ORDER))
			{
				backtrack(false);
				continue;
			}

			ip++; jg++;
		}
	}

	return match;
}

/* ======================================================== */
/**
 * tree_compare compares two trees, side-by-side.
 *
 * Compare two incidence trees, side-by-side.  The incidence tree is
 * given by following the "outgoing set" of the links appearing in the
 * tree.  The incidence tree is the so-called "Levi graph" of the
 * hypergraph.  The first arg should be a handle to a term in the
 * pattern, while the second arg is a handle to a candidate grounding.
 * The pattern (template) clause is compared to the candidate grounding,
 * returning true if there is a match, else return false.
 *
 * The comparison is recursive, so this method calls itself on each
 * subtree (term) of the template term, performing comparisons until a
 * match is found (or not found).
 *
 * The pattern clause may contain quotes (QuoteLinks), which signify
 * that what follows must be treated as a literal (constant), rather
 * than being interpreted.  Thus, quotes can be used to search for
 * expressions containing variables (since a quoted variable is no
 * longer a variable, but a constant).  Quotes can also be used to
 * search for GroundedPredicateNodes (since a quoted GPN will be
 * treated as a constant, and not as a function).  Quotes can be nested,
 * only the first quote is used to escape into the literal context,
 * and so quotes can be used to search for expressions containing
 * quotes.  It is assumed that the QuoteLink has an arity of one, as
 * its quite unclear what an arity of more than one could ever mean.
 *
 * This method has side effects. The main one is to insert variable
 * groundings and term groundings into `var_grounding` when grounded
 * variables and grounded terms are discovered in the pattern. (A term
 * is gounded when all variables in it are grounded). This is done
 * progressively, so that earlier groundings will be recorded even if
 * later ones fail. Thus, in order to use this method safely, the caller
 * must make a temp copy of `var_grounding`, and restore the temp if
 * there is no match.
 */
bool PatternMatchEngine::tree_compare(const PatternTermPtr& ptm,
                                      const Handle& hg,
                                      Caller caller)
{
	const Handle& hp = ptm->getHandle();

	// Do we already have a grounding for this? If we do, and the
	// proposed grounding is the same as before, then there is
	// nothing more to do.
	auto gnd = var_grounding.find(hp);
	if (gnd != var_grounding.end()) return (gnd->second == hg);

	Type tp = hp->get_type();

	// If the pattern is a DefinedSchemaNode, we need to substitute
	// its definition. XXX TODO.
	if (DEFINED_SCHEMA_NODE == tp)
		throw RuntimeException(TRACE_INFO, "Not implemented!!");

	// Handle hp is from the pattern clause, and it might be one
	// of the bound variables. If so, then declare a match.
	if (not ptm->isQuoted())
	{
		if (_varlist->varset.end() != _varlist->varset.find(hp))
			return variable_compare(hp, hg);

		// Report other variables that might be found.
		if (VARIABLE_NODE == tp)
			return _pmc.scope_match(hp, hg);
	}

	// If they're the same atom, then clearly they match.
	//
	// If the pattern contains atoms that are evaluatable i.e. GPN's
	// then we must fall through, and let the tree comp mechanism
	// find and evaluate them. That's for two reasons: (1) because
	// evaluation may have side-effects (e.g. send a message) and
	// (2) evaluation may depend on external state. These are
	// typically used to implement behavior trees, e.g SequenceUTest
	if ((hp == hg) and not is_evaluatable(hp))
		return self_compare(ptm);

	// If both are nodes, compare them as such.
	if (hp->is_node() and hg->is_node())
		return node_compare(hp, hg);

	// CHOICE_LINK's are multiple-choice links. As long as we can
	// can match one of the sub-expressions of the ChoiceLink, then
	// the ChoiceLink as a whole can be considered to be grounded.
	// Note, we must do this before the fuzzy_match below, because
	// hg might be a node (i.e. we compare a choice of nodes to one
	// node).
	if (CHOICE_LINK == tp)
		return choice_compare(ptm, hg);

	// If they're not both links, then it is clearly a mismatch.
	if (not (hp->is_link() and hg->is_link())) return _pmc.fuzzy_match(hp, hg);

	// Let the callback perform basic checking.
	bool match = _pmc.link_match(ptm, hg);
	if (not match) return false;

	DO_LOG({LAZY_LOG_FINE << "depth=" << depth;})
	logmsg("tree_compare:", hp);
	logmsg("to:", hg);

	// If the two links are both ordered, its enough to compare
	// them "side-by-side".
	if (2 > hp->get_arity() or _nameserver.isA(tp, ORDERED_LINK))
		return ordered_compare(ptm, hg);

	// If we are here, we are dealing with an unordered link.
	return unorder_compare(ptm, hg, true);
}

/* ======================================================== */

/*
 * The input pattern may contain many repeated sub-patterns. For example:
 *
 * ImplicationLink
 *   UnorderedLink
 *     VariableNode "$x"
 *     ConceptNode "this one"
 *   UnorderedLink
 *     VariableNode "$x"
 *     ConceptNode "this one"
 *
 * Suppose that we start searching the clause from VariableNode "$x" that
 * occures twice in the pattern under UnorderedLink. While we traverse
 * the pattern recursively we need to keep current state of permutations
 * of UnorderedLink-s. We do not know which permutation will match. It may
 * be different permutation for each occurence of UnorderedLink-s.
 * This is the reason why we use PatternTerm pointers instead of atom Handles
 * while traversing pattern tree. We need to keep permutation states for
 * each term pointer separately.
 *
 * Next suppose our joining atom repeats in several sub-branches of a single
 * ChoiceLink. For example:
 *
 * ChoiceLink
 *   UnorderedLink
 *     VariableNode "$x"
 *     ConceptNode "this one"
 *   UnorderedLink
 *     VariableNode "$x"
 *     ConceptNode "this one"
 *
 * We start pattern exploration for each occurence of joining atom. This
 * is required, due to the pruning done in explore_choice_branches()
 * when the first match is found. XXX This may need to be refactored.
 * For now, we iterate over all pattern terms associated with a given
 * atom handle.
 *
 */
bool PatternMatchEngine::explore_term_branches(const Handle& term,
                                               const Handle& hg,
                                               const Handle& clause_root)
{
	// The given term may appear in the clause in more than one place.
	// Each distinct location should be explored separately.
	auto pl = _pat->connected_terms_map.find({term, clause_root});
	OC_ASSERT(_pat->connected_terms_map.end() != pl, "Internal error");

	for (const PatternTermPtr &ptm : pl->second)
	{
		DO_LOG({LAZY_LOG_FINE << "Begin exploring term: " << ptm->to_string();})
		if (explore_glob_branches(ptm, hg, clause_root))
			return true;

		// If no solution was found, and there are unordered links, then
		// there may be alternate permuations of the unordered link that
		// might satisfy this clause. So try those, until exhausted.
		// Note that these unordered links might be buried deeply;
		// that is why we iterate over them here.
<<<<<<< HEAD
		PatternTermPtr last_term = _latest_term;
		if (last_term)
			DO_LOG({LAZY_LOG_FINE << "Odometer term: " << last_term->to_string();})

=======
>>>>>>> 2c6c2523
		while (_have_more)
		{
			_have_more = false;
			_take_step = true;

<<<<<<< HEAD
			if (explore_glob_branches(ptm, hg, clause_root))
				return true;
			if (_latest_wrap and _latest_wrap == last_term)
			{
				DO_LOG({LAZY_LOG_FINE << "Terminate Odometer: "
				                      << last_term->to_string();})
				return false;
			}
		}
=======
			DO_LOG({LAZY_LOG_FINE << "Continue exploring term: " << ptm->to_string();})
			if (explore_glob_branches(ptm, hg, clause_root))
				return true;
		}
		DO_LOG({LAZY_LOG_FINE << "Finished exploring term: " << ptm->to_string();})
>>>>>>> 2c6c2523
	}
	return false;
}

/// explore_up_branches -- look for groundings for the given term.
///
/// The argument passed to this function is a term that needs to be
/// grounded. One of this term's children has already been grounded:
/// the term's child is in `hp`, and the corresponding grounding is
/// in `hg`.  Thus, if the argument is going to be grounded, it will
/// be grounded by some atom in the incoming set of `hg`. Viz, we are
/// walking upwards in these trees, in lockstep.
///
/// This method wraps the major branch-point of the entire pattern
/// matching process. Each element of the incoming set is the start of
/// a different possible branch to be explored; each one might yeild
/// a grounding. Thus, when backtracking, after a failed grounding in
/// one branch, we backtrack to here, and try another branch. When
/// backtracking, all state must be popped and pushed again, to enter
/// the new branch. We don't pushd & pop here, we push-n-pop in the
/// explore_link_branches() method.
///
/// This method is part of a recursive chain that only terminates
/// when a grounding for *the entire pattern* was found (and the
/// grounding was accepted) or if all possibilities were exhaustively
/// explored.  Thus, this returns true only if entire pattern was
/// grounded.
///
bool PatternMatchEngine::explore_up_branches(const PatternTermPtr& ptm,
                                             const Handle& hg,
                                             const Handle& clause)
{
	// Check if the pattern has globs in it.
	if (0 < _pat->globby_holders.count(ptm->getHandle()))
		return explore_upglob_branches(ptm, hg, clause);
	return explore_upvar_branches(ptm, hg, clause);
}

/// Same as explore_up_branches(), handles the case where `ptm`
/// is specifying a VariableNode only. This is a straighforward
/// loop over the incoming set, and nothing more.
bool PatternMatchEngine::explore_upvar_branches(const PatternTermPtr& ptm,
                                             const Handle& hg,
                                             const Handle& clause_root)
{
	// Move up the solution graph, looking for a match.
	IncomingSet iset = _pmc.get_incoming_set(hg);
	size_t sz = iset.size();
	DO_LOG({LAZY_LOG_FINE << "Looking upward for term = "
	              << ptm->getHandle()->to_string()
	              << "It's grounding " << hg->to_string()
	              << " has " << sz << " branches";})

	bool found = false;
	for (size_t i = 0; i < sz; i++)
	{
		DO_LOG({LAZY_LOG_FINE << "Try upward branch " << i+1 << " of " << sz
		              << " for term=" << ptm->to_string()
		              << " propose=" << iset[i]->to_string();})

		found = explore_link_branches(ptm, Handle(iset[i]), clause_root);
		if (found) break;
	}

	DO_LOG({LAZY_LOG_FINE << "Found upward soln = " << found;})
	return found;
}

/// Same as explore_up_branches(), handles the case where `ptm`
/// has a GlobNode in it. In this case, we need to loop over the
/// inconoming, just as above, and also loop over differrent glob
/// grounding possibilities.
bool PatternMatchEngine::explore_upglob_branches(const PatternTermPtr& ptm,
                                             const Handle& hg,
                                             const Handle& clause_root)
{
	IncomingSet iset;
	if (nullptr == hg->getAtomSpace())
		iset = _pmc.get_incoming_set(hg->getOutgoingAtom(0));
	else
		iset = _pmc.get_incoming_set(hg);

	size_t sz = iset.size();
	DO_LOG({LAZY_LOG_FINE << "Looking globby upward for term = "
	              << ptm->getHandle()->to_string()
	              << "It's grounding " << hg->to_string()
	              << " has " << sz << " branches";})

	// Move up the solution graph, looking for a match.
	bool found = false;
	for (size_t i = 0; i < sz; i++)
	{
		DO_LOG({LAZY_LOG_FINE << "Try upward branch " << i+1 << " of " << sz
		              << " for term=" << ptm->to_string()
		              << " propose=" << Handle(iset[i]).value();})

		// Before exploring the link branches, record the current
		// _glob_state size.  The idea is, if the ptm & hg is a match,
		// their state will be recorded in _glob_state, so that one can,
		// if needed, resume and try to ground those globs again in a
		// different way (e.g. backtracking from another branchpoint).
		std::map<GlobPair, GlobState> saved_glob_state;
		saved_glob_state = _glob_state;

		found = explore_glob_branches(ptm, Handle(iset[i]), clause_root);

		// Restore the saved state, for the next go-around.
		_glob_state = saved_glob_state;

		if (found) break;
	}
	DO_LOG({LAZY_LOG_FINE << "Found upward soln = " << found;})
	return found;
}

/// explore_glob_branches -- explore glob grounding alternatives
///
/// Please see the docs for `explore_link_branches` for the general
/// idea. In this particular method, all possible alternatives for
/// grounding glob nodes are explored.
bool PatternMatchEngine::explore_glob_branches(const PatternTermPtr& ptm,
                                               const Handle& hg,
                                               const Handle& clause_root)
{
	// Check if the pattern has globs in it, and record the glob_state.
	// Do this *before* starting exploration.
	bool has_glob = (0 < _pat->globby_holders.count(ptm->getHandle()));
	size_t gstate_size = _glob_state.size();

	// If no solution is found, and there are globs, then there may
	// be other ways to ground the glob differently.  So keep trying,
	// until all possibilities are exhausted.
	//
	// Once there are no more possible ways to ground globby terms,
	// they are removed from glob_state. So simply by comparing the
	// _glob_state size before and after seems to be an OK way to
	// quickly check if we can move on to the next one or not.
	do
	{
		if (explore_link_branches(ptm, hg, clause_root))
			return true;
		if (has_glob)
			DO_LOG({logger().fine("Globby clause not grounded; try again");})
	}
	while (has_glob and _glob_state.size() > gstate_size);

	return false;
}

/// explore_link_branches -- verify the suggested grounding.
///
/// There are two ways to understand this method. In the "simple" case,
/// where there are no unordered links, and no ChoiceLinks, this becomes
/// a simple wrapper around tree_compare(), and it just returns true or
/// false to indicate if the suggested grounding `hg` actually is a
/// match for the current term being grounded. Before calling
/// tree_compare(), it pushes all current state, and then pops it upon
/// return. In other words, this encapsulates a single up-branch
/// (incoming-set branch): grounding of that single branch succeeds or
/// fails. Failure backtracks to the caller of this method; upon return,
/// the current state has been restored; this routine leaves the current
/// state as it found it. For the simple case, this method is mis-named:
/// it should be called "explore_one_branch".
///
/// The non-simple case is a pattern that includes ChoiceLinks or
/// unordered links. These links represent branch-points themselves.
/// A ChoiceLink of arity N wraps N different possible branches to be
/// explored. An unordered link of arity N wraps N-factorial different
/// possible permutations, each of which must be explored. This method
/// controls the exploration of these different branches. For each
/// possible branch, it saves state, explores the branch, and pops the
/// state. If the exploration yielded nothing, then the next branch is
/// explored, until exhaustion of the possibilities.  Upon exhaustion,
/// it returns to the caller.
///
/// This method is part of a recursive chain that only terminates
/// when a grounding for *the entire pattern* was found (and the
/// grounding was accepted) or if all possibilities were exhaustively
/// explored.  Thus, this returns true only if entire pattern was
/// grounded.
///
bool PatternMatchEngine::explore_link_branches(const PatternTermPtr& ptm,
                                               const Handle& hg,
                                               const Handle& clause_root)
{
	// Look for a match, at least once.
	if (explore_choice_branches(ptm, hg, clause_root))
		return true;

	// If its not an unordered link, then it will not have
	// permuations, and so there is nothing more to do.
	if (not _nameserver.isA(ptm->getHandle()->get_type(), UNORDERED_LINK))
		return false;

logger().info("duuude enter explore  ptm=%s", ptm->to_string().c_str());
	while (have_perm(ptm, hg) and _latest_wrap != ptm)
	{
		DO_LOG({logger().fine("Step to next permutation");})

		// If we are here, there was no match.
		// On the next go-around, take a step.
		_take_step = true;
		_have_more = false;

		// If the pattern was satisfied, then we are done for good.
		if (explore_choice_branches(ptm, hg, clause_root))
			return true;
logger().info("duuude aiieeee have=%d non-wrap=%d  ptm=%s",
have_perm(ptm, hg), _latest_wrap != ptm, ptm->to_string().c_str());
	}

	DO_LOG({logger().fine("No more unordered permutations");})

	return false;
}

/// See explore_link_branches() for a general explanation. This method
/// handles the ChoiceLink branch alternatives only.  It assumes
/// that the caller had handled the unordered-link alternative branches.
bool PatternMatchEngine::explore_choice_branches(const PatternTermPtr& ptm,
                                                 const Handle& hg,
                                                 const Handle& clause_root)
{
	const Handle& hp = ptm->getHandle();
	// If its not a choice link, then don't try to iterate.
	if (CHOICE_LINK != hp->get_type())
		return explore_single_branch(ptm, hg, clause_root);

	DO_LOG({logger().fine("Begin choice branchpoint iteration loop");})
	do {
		// XXX This `need_choice_push` thing is probably wrong; it probably
		// should resemble the perm_push() used for unordered links.
		// However, currently, no test case trips this up. so .. OK.
		// Whatever. This still probably needs fixing.
		if (_need_choice_push) choice_stack.push(_choice_state);
		bool match = explore_glob_branches(ptm, hg, clause_root);
		if (_need_choice_push) POPSTK(choice_stack, _choice_state);
		_need_choice_push = false;

		// If the pattern was satisfied, then we are done for good.
		if (match)
			return true;

		DO_LOG({logger().fine("Step to next choice");})
		// If we are here, there was no match.
		// On the next go-around, take a step.
		_choose_next = true;
	} while (have_choice(ptm, hg));

	DO_LOG({logger().fine("Exhausted all choice possibilities"
	              "\n----------------------------------");})
	return false;
}

/// Check the proposed grounding hg for pattern term hp.
///
/// As the name implies, this will explore only one single potential
/// (proposed) grounding for the current pattern term. This is meant
/// to be called after a viable branch has been identified for
/// exploration.
///
/// This is wrapper around tree compare; if tree_compare
/// returns false, then this returns immediately.
///
/// However, this method is part of the upwards-recursion chain,
/// so if tree_compare approves the proposed grounding, this will
/// recurse upwards, calling do_term_up to get the next pattern
/// term. Thus, this method will return true ONLY if ALL OF the terms
/// and clauses in the pattern are satisfiable (are accepted matches).
///
bool PatternMatchEngine::explore_single_branch(const PatternTermPtr& ptm,
                                               const Handle& hg,
                                               const Handle& clause_root)
{
	solution_push();

	DO_LOG({LAZY_LOG_FINE << "Checking pattern term=" << ptm->to_string()
	              << " for soln by " << hg.value();})

	bool match = tree_compare(ptm, hg, CALL_SOLN);

	if (not match)
	{
		DO_LOG({LAZY_LOG_FINE << "Pattern term=" << ptm->to_string()
		              << " NOT solved by " << hg.value();})
		solution_pop();
		return false;
	}

	DO_LOG({LAZY_LOG_FINE << "Pattern term=" << ptm->getHandle()->to_string()
	              << " solved by " << hg->to_string() << ", move up";})

	// Continue onwards to the rest of the pattern.
	bool found = do_term_up(ptm, hg, clause_root);

	solution_pop();
	return found;
}

/// do_term_up() -- move upwards from the current term.
///
/// Given the current term, in `hp`, find its parent in the clause,
/// and then call explore_up_branches() to see if the term's parent
/// has corresponding match in the solution graph.
///
/// Note that, in the "normal" case, a given term has only one, unique
/// parent in the given root_clause, and so its easy to find; one just
/// looks at the path from the root clause down to the term, and the
/// parent is the link immediately above it.
///
/// There are five exceptions to this "unique parent" case:
///  * The term is already the root clause; it has no parent. In this
///    case, we send it off to the machinery that explores the next
///    clause.
///  * Exactly the same term may appear twice, 3 times, etc. in the
///    clause, all at different locations.  This is very rare, but
///    can happen. In essence, it has multiple parents; each needs
///    to be checked. We loop over these.
///  * The term is a part of a larger, evaluatable term. In this case,
///    we don't want to go to the immediate parent, we want to go to
///    the larger evaluatable term, and offer that up as the thing to
///    match (i.e. to evaluate, to invoke callbacks, etc.)
///  * The parent is a ChoiceLink. In this case, the ChoiceLink
///    itself cannot be directly matched, as is; only its children can
///    be. So in this case, we fetch the ChoiceLink's parent, instead.
///  * Some crazy combination of the above.
///
/// If it weren't for these complications, this method would be small
/// and simple: it would send the parent to explore_up_branches(), and
/// then explore_up_branches() would respond as to whether it is
/// satisfiable (solvable) or not.
///
/// Takes as an argument an atom `hp` in the pattern, and its matching
/// grounding `hg`.  Thus, hp's parent will need to be matched to hg's
/// parent.
///
/// Returns true if a grounding for the term's parent was found.
///
bool PatternMatchEngine::do_term_up(const PatternTermPtr& ptm,
                                    const Handle& hg,
                                    const Handle& clause_root)
{
	depth = 1;

	// If we are here, then everything below us matches.  If we are
	// at the top of the clause, move on to the next clause. Else,
	// we are working on a term somewhere in the middle of a clause
	// and need to walk upwards.
	const Handle& hp = ptm->getHandle();
	if (term_is_a_clause(ptm, clause_root))
		return clause_accept(clause_root, hg);

	// Move upwards in the term, and hunt for a match, again.
	// There are two ways to move upwards: for a normal term, we just
	// find its parent in the clause. For an evaluatable term, we find
	// the parent evaluatable in the clause, which may be many steps
	// higher.
	DO_LOG({LAZY_LOG_FINE << "Term = " << ptm->to_string()
	              << " " << ptm->getHandle()->to_string()
	              << " of clause = " << clause_root->to_string()
	              << " has ground, move upwards";})

	if (0 < _pat->in_evaluatable.count(hp))
	{
		// If we are here, there are four possibilities:
		// 1) `hp` is not in any evaluatable that lies between it and
		//    the clause root.  In this case, we need to fall through
		//    to the bottom.
		// 2) The evaluatable is the clause root. We evaluate it, and
		//    consider the clause satisfied if the evaluation returns
		//    true. In that case, we continue to the next clause, else we
		//    backtrack.
		// 3) The evaluatable is in the middle of a clause, in which case,
		//    it's parent must be a logical connective: an AndLink, an
		//    OrLink or a NotLink. In this case, we have to loop over
		//    all of the evaluatables within this clause, and connect
		//    them as appropriate. The structure may be non-trivial, so
		//    that presents a challange.  However, it must be logical
		//    connectives all the way up to the root of the clause, so the
		//    easiest thing to do is simply to start at the top, and
		//    recurse downwards.  Ergo, this is much like case 2): the
		//    evaluation either suceeds or fails; we proceed or backtrack.
		// 4) The evaluatable is in the middle of something else. We don't
		//    know what that means, so we throw an error. Actually, this
		//    is too harsh. It may be in the middle of some function that
		//    expects a boolean value as an argument. But I don't know of
		//    any, just right now.
		//
		// Anyway, all of this talk abbout booleans is emphasizing the
		// point that, someday, we need to replace this crisp logic with
		// probabalistic logic of some sort.
		//
		// By the way, if we are here, then `hp` is surely a variable;
		// or, at least, it is, if we are working in the canonical
		// interpretation.

		auto evra = _pat->in_evaluatable.equal_range(hp);
		for (auto evit = evra.first; evit != evra.second; evit++)
		{
			if (not is_unquoted_in_tree(clause_root, evit->second))
				continue;

			logmsg("Term inside evaluatable, move up to it's top:",
			       evit->second);

			// All of the variables occurring in the term should have
			// grounded by now. If not, then its virtual term, and we
			// shouldn't even be here (we can't just backtrack, and
			// try again later).  So validate the grounding, but leave
			// the evaluation for the callback.
// XXX TODO count the number of ungrounded vars !!! (make sure its zero)

			bool found = _pmc.evaluate_sentence(clause_root, var_grounding);
			DO_LOG({logger().fine("After evaluating clause, found = %d", found);})
			if (found)
				return clause_accept(clause_root, hg);

			return false;
		}
	}

	PatternTermPtr parent = ptm->getParent();
	OC_ASSERT(PatternTerm::UNDEFINED != parent, "Unknown term parent");

	const Handle& hi = parent->getHandle();

	// Do the simple case first, ChoiceLinks are harder.
	bool found = false;
	if (CHOICE_LINK != hi->get_type())
	{
		if (explore_up_branches(parent, hg, clause_root)) found = true;
		DO_LOG({logger().fine("After moving up the clause, found = %d", found);})
	}
	else
	if (hi == clause_root)
	{
		DO_LOG({logger().fine("Exploring ChoiceLink at root");})
		if (clause_accept(clause_root, hg)) found = true;
	}
	else
	{
		// If we are here, we have an embedded ChoiceLink, i.e. a
		// ChoiceLink that is not at the clause root. It's contained
		// in some other link, and we have to get that link and
		// perform comparisons on it. i.e. we have to "hop over"
		// (hop up) past the ChoiceLink, before resuming the search.
		// The easiest way to hop is to do it recursively... i.e.
		// call ourselves again.
		DO_LOG({logger().fine("Exploring ChoiceLink below root");})

		OC_ASSERT(not have_choice(parent, hg),
		          "Something is wrong with the ChoiceLink code");

		_need_choice_push = true;
		if (do_term_up(parent, hg, clause_root)) found = true;
	}

	return found;
}

/// This is called when we've navigated to the top of a clause,
/// and so it is fully grounded, and we're essentially done.
/// However, let the callbacks have the final say on whether to
/// proceed onwards, or to backtrack.
///
bool PatternMatchEngine::clause_accept(const Handle& clause_root,
                                       const Handle& hg)
{
	// Is this clause a required clause? If so, then let the callback
	// make the final decision; if callback rejects, then it's the
	// same as a mismatch; try the next one.
	bool match;
	if (is_optional(clause_root))
	{
		clause_accepted = true;
		match = _pmc.optional_clause_match(clause_root, hg, var_grounding);
		DO_LOG({logger().fine("optional clause match callback match=%d", match);})
	}
	else
	if (is_always(clause_root))
	{
		_did_check_forall = true;
		match = _pmc.always_clause_match(clause_root, hg, var_grounding);
		_forall_state = _forall_state and match;
		DO_LOG({logger().fine("for-all clause match callback match=%d", match);})
	}
	else
	{
		match = _pmc.clause_match(clause_root, hg, var_grounding);
		DO_LOG({logger().fine("clause match callback match=%d", match);})
	}
	if (not match) return false;

	if (not is_evaluatable(clause_root))
	{
		clause_grounding[clause_root] = hg;
		logmsg("---------------------\nclause:", clause_root);
		logmsg("ground:", hg);
	}

	// Now go and do more clauses.
	return do_next_clause();
}

// This is called when all previous clauses have been grounded; so
// we search for the next one, and try to ground that.
bool PatternMatchEngine::do_next_clause(void)
{
	clause_stacks_push();
	get_next_untried_clause();
	Handle joiner = next_joint;
	Handle curr_root = next_clause;

	// If there are no further clauses to solve,
	// we are really done! Report the solution via callback.
	bool found = false;
	if (nullptr == curr_root)
	{
		found = report_grounding(var_grounding, clause_grounding);
		DO_LOG(logger().fine("==================== FINITO! accepted=%d", found);)
		DO_LOG(log_solution(var_grounding, clause_grounding);)
	}
	else
	{
		logmsg("Next clause is", curr_root);
		DO_LOG({LAZY_LOG_FINE << "This clause is "
		              << (is_optional(curr_root)? "optional" : "required");})
		DO_LOG({LAZY_LOG_FINE << "This clause is "
		              << (is_evaluatable(curr_root)?
		                  "dynamically evaluatable" : "non-dynamic");
		logmsg("Joining variable is", joiner);
		logmsg("Joining grounding is", var_grounding[joiner]); })

		// Start solving the next unsolved clause. Note: this is a
		// recursive call, and not a loop. Recursion is halted when
		// the next unsolved clause has no grounding.
		//
		// We continue our search at the variable/glob that "joins"
		// (is shared in common) between the previous (solved) clause,
		// and this clause.

		clause_accepted = false;
		Handle hgnd(var_grounding[joiner]);
		OC_ASSERT(nullptr != hgnd, "Error: joining handle has not been grounded yet!");
		found = explore_clause(joiner, hgnd, curr_root);

		// If we are here, and found is false, then we've exhausted all
		// of the search possibilities for the current clause. If this
		// is an optional clause, and no solutions were reported for it,
		// then report the failure of finding a solution now. If this was
		// also the final optional clause, then in fact, we've got a
		// grounding for the whole thing ... report that!
		//
		// Note that lack of a match halts recursion; thus, we can't
		// depend on recursion to find additional unmatched optional
		// clauses; thus we have to explicitly loop over all optional
		// clauses that don't have matches.
		while ((false == found) and
		       (false == clause_accepted) and
		       (is_optional(curr_root)))
		{
			Handle undef(Handle::UNDEFINED);
			bool match = _pmc.optional_clause_match(curr_root, undef, var_grounding);
			DO_LOG({logger().fine("Exhausted search for optional clause, cb=%d", match);})
			if (not match) {
				clause_stacks_pop();
				return false;
			}

			// XXX Maybe should push n pop here? No, maybe not ...
			clause_grounding[curr_root] = Handle::UNDEFINED;
			get_next_untried_clause();
			joiner = next_joint;
			curr_root = next_clause;

			DO_LOG({logmsg("Next optional clause is", curr_root);})
			if (nullptr == curr_root)
			{
				DO_LOG({logger().fine("==================== FINITO BANDITO!");
				log_solution(var_grounding, clause_grounding);})
				found = report_grounding(var_grounding, clause_grounding);
			}
			else
			{
				// Now see if this optional clause has any solutions,
				// or not. If it does, we'll recurse. If it does not,
				// we'll loop around back to here again.
				clause_accepted = false;
				Handle hgnd = var_grounding[joiner];
				found = explore_term_branches(joiner, hgnd, curr_root);
			}
		}
	}

	// If we failed to find anything at this level, we need to
	// backtrack, i.e. pop the stack, and begin a search for
	// other possible matches and groundings.
	clause_stacks_pop();

	return found;
}

/**
 * Search for the next untried, (thus ungrounded, unsolved) clause.
 *
 * The "issued" set contains those clauses which are currently in play,
 * i.e. those for which a grounding is currently being explored. Both
 * grounded, and as-yet-ungrounded clauses may be in this set.  The
 * sole reason of this set is to avoid infinite resursion, i.e. of
 * re-identifying the same clause over and over as unsolved.
 *
 * The words "solved" and "grounded" are used as synonyms through out
 * the code.
 *
 * Additional complications are introduced by the presence of
 * evaluatable terms, black-box terms, and optional clauses. An
 * evaluatable term is any term that needs to be evaluated to determine
 * if it matches: such terms typically do not exist in the atomspace;
 * they are "virtual", and "exist" only when the evaluation returns
 * "true". Thus, these can only be grounded after all other possible
 * clauses are grounded; thus these are saved for last.  It is always
 * possible to save these for last, because earlier stages have
 * guaranteed that all of the non-virtual clauses are connected.
 * Anyway, evaluatables come in two forms: those that can be evaluated
 * quickly, and those that require a "black-box" evaluation of some
 * scheme or python code. Of the two, we save "black-box" for last.
 *
 * Then, after grounding all of the mandatory clauses (virtual or not),
 * we look for optional clauses, if any. Again, these might be virtual,
 * and they might be black...
 *
 * Thus, we use a helper function to broaden the search in each case.
 */
void PatternMatchEngine::get_next_untried_clause(void)
{
	// First, try to ground all the mandatory clauses, only.
	// no virtuals, no black boxes, no optionals.
	if (get_next_thinnest_clause(false, false, false)) return;

	// Don't bother looking for evaluatables if they are not there.
	if (not _pat->evaluatable_holders.empty())
	{
		if (get_next_thinnest_clause(true, false, false)) return;
		if (not _pat->black.empty())
		{
			if (get_next_thinnest_clause(true, true, false)) return;
		}
	}

	// Try again, this time, considering the optional clauses.
	if (not _pat->optionals.empty())
	{
		if (get_next_thinnest_clause(false, false, true)) return;
		if (not _pat->evaluatable_holders.empty())
		{
			if (get_next_thinnest_clause(true, false, true)) return;
			if (not _pat->black.empty())
			{
				if (get_next_thinnest_clause(true, true, true)) return;
			}
		}
	}

	// Now loop over all for-all clauses.
	// I think that all variables will be grounded at this point, right?
	for (const Handle& root : _pat->always)
	{
		if (issued.end() != issued.find(root)) continue;
		issued.insert(root);
		next_clause = root;
		for (const Handle &v : _varlist->varset)
		{
			if (is_free_in_tree(root, v))
			{
				next_joint = v;
				return;
			}
		}
		throw RuntimeException(TRACE_INFO, "BUG! Somethings wrong!!");
	}

	// If we are here, there are no more unsolved clauses to consider.
	next_clause = Handle::UNDEFINED;
	next_joint = Handle::UNDEFINED;
}

// Count the number of ungrounded variables in a clause.
//
// This is used to search for the "thinnest" ungrounded clause:
// the one with the fewest ungrounded variables in it. Thus, if
// there is just one variable that needs to be grounded, then this
// can be done in a direct fashion; it resembles the concept of
// "unit propagation" in the DPLL algorithm.
//
// XXX TODO ... Rather than counting the number of variables, we
// should instead look for one with the smallest incoming set.
// That is because the very next thing that we do will be to
// iterate over the incoming set of "pursue" ... so it could be
// a huge pay-off to minimize this.
//
// If there are two ungrounded variables in a clause, then the
// "thickness" is the *product* of the sizes of the two incoming
// sets. Thus, the fewer ungrounded variables, the better.
//
// Danger: this assumes a suitable dataset, as otherwise, the cost
// of this "optimization" can add un-necessarily to the overhead.
//
unsigned int PatternMatchEngine::thickness(const Handle& clause,
                                           const HandleSet& live)
{
	// If there are only zero or one ungrounded vars, then any clause
	// will do. Blow this pop stand.
	if (live.size() < 2) return 1;

	unsigned int count = 0;
	for (const Handle& v : live)
	{
		if (is_unquoted_in_tree(clause, v)) count++;
	}
	return count;
}

/// get_glob_embedding() -- given glob node, return term that it grounds.
///
/// If a GlobNode has a grounding, then there is always some
/// corresponding term which contains that grounded GlobNode and is
/// grounded. If that term appears in two (or more) clauses, then
/// return it, so that it is used as the pivot point to the next
/// ungrounded clause.  If there is no such term, then just  return the
/// glob.
Handle PatternMatchEngine::get_glob_embedding(const Handle& glob)
{
	// If the glob is in only one clause, there is no connectivity map.
	if (0 == _pat->connectivity_map.count(glob)) return glob;

	// Find some clause, any clause at all, containg the glob,
	// that has not been grounded so far. We need to do this because
	// the glob might appear in three clauses, with two of them
	// grounded by a common term, and the third ungrounded
	// with no common term.
	auto clauses =  _pat->connectivity_map.equal_range(glob);
	auto clpr = clauses.first;
	for (; clpr != clauses.second; clpr++)
	{
		if (issued.end() == issued.find(clpr->second)) break;
	}

	// Glob is not in any ungrounded clauses.
	if (clpr == clauses.second) return glob;

	// Typically, the glob appears only once in the clause, so
	// there is only one PatternTerm. The loop really isn't needed.
	HandlePair glbt({glob, clpr->second});
	const auto& ptms = _pat->connected_terms_map.find(glbt);
	for (const PatternTermPtr& ptm : ptms->second)
	{
		// Here, ptm is the glob itself. It will almost surely
		// be in some term. The test for nullptr will surely never
		// trigger.
		const PatternTermPtr& parent = ptm->getParent();
		if (nullptr == parent) return glob;

		// If this term appears in more than one clause, then it
		// can be used as a pivot.
		const Handle& embed = parent->getHandle();
		if ((var_grounding.end() != var_grounding.find(embed)) and
		    (1 < _pat->connectivity_map.count(embed)))
			return embed;
	}
	return glob;
}

/// Same as above, but with three boolean flags:  if not set, then only
/// those clauses satsifying the criterion are considered, else all
/// clauses are considered.
///
/// Return true if we found the next ungrounded clause.
bool PatternMatchEngine::get_next_thinnest_clause(bool search_virtual,
                                                  bool search_black,
                                                  bool search_optionals)
{
	// Search for an as-yet ungrounded clause. Search for required
	// clauses first; then, only if none of those are left, move on
	// to the optional clauses.  We can find ungrounded clauses by
	// looking at the grounded vars, looking up the root, to see if
	// the root is grounded.  If its not, start working on that.
	Handle joint(Handle::UNDEFINED);
	Handle unsolved_clause(Handle::UNDEFINED);
	unsigned int thinnest_joint = UINT_MAX;
	unsigned int thinnest_clause = UINT_MAX;
	bool unsolved = false;

	// Make a list of the as-yet ungrounded variables.
	HandleSet ungrounded_vars;

	// Grounded variables ordered by the size of their grounding incoming set
	std::multimap<std::size_t, Handle> thick_vars;

	for (const Handle &v : _varlist->varset)
	{
		const auto& gnd = var_grounding.find(v);
		if (gnd != var_grounding.end())
		{
			// We cannot use GlobNode's directly as joiners, because
			// we don't know how they fit. Instead, we have to fish
			// out a term that contains a grounded glob, and use
			// that term as the joiner.
			if (GLOB_NODE == v->get_type())
			{
				Handle embed = get_glob_embedding(v);
				const Handle& tg = var_grounding[embed];
				std::size_t incoming_set_size = tg->getIncomingSetSize();
				thick_vars.insert(std::make_pair(incoming_set_size, embed));
			}
			else
			{
				std::size_t incoming_set_size = gnd->second->getIncomingSetSize();
				thick_vars.insert(std::make_pair(incoming_set_size, v));
			}
		}
		else ungrounded_vars.insert(v);
	}

	// We are looking for a joining atom, one that is shared in common
	// with the a fully grounded clause, and an as-yet ungrounded clause.
	// The joint is called "pursue", and the unsolved clause that it
	// joins will become our next untried clause. We choose joining atom
	// with smallest size of its incoming set. If there are many such
	// atoms we choose one from clauses with minimal number of ungrounded
	// yet variables.
	for (auto tckvar : thick_vars)
	{
		std::size_t pursue_thickness = tckvar.first;
		const Handle& pursue = tckvar.second;

		if (pursue_thickness > thinnest_joint) break;

		auto root_list = _pat->connectivity_map.equal_range(pursue);

		for (auto it = root_list.first; it != root_list.second; it++)
		{
			const Handle& root = it->second;
			if ((issued.end() == issued.find(root))
			        and (search_virtual or not is_evaluatable(root))
			        and (search_black or not is_black(root))
			        and (search_optionals or not is_optional(root)))
			{
				unsigned int root_thickness = thickness(root, ungrounded_vars);
				if (root_thickness < thinnest_clause)
				{
					thinnest_clause = root_thickness;
					thinnest_joint = pursue_thickness;
					unsolved_clause = root;
					joint = pursue;
					unsolved = true;
				}
			}
		}
	}

	if (unsolved)
	{
		// Joint is a (variable) node that's shared between several
		// clauses. One of the clauses has been grounded, another
		// has not.  We want to now traverse upwards from this node,
		// to find the top of the ungrounded clause.
		next_clause = unsolved_clause;
		next_joint = joint;

		if (unsolved_clause)
		{
			issued.insert(unsolved_clause);
			return true;
		}
	}

	return false;
}

/* ======================================================== */
/**
 * Push all stacks related to the grounding of a clause. This push is
 * meant to be done only when a grounding for a clause has been found,
 * and the next clause is about the be attempted. It saves all of the
 * traversal data associated with the current clause, so that, later
 * on, traversal can be resumed where it was left off.
 *
 * This does NOT push and of the redex stacks because (with the current
 * redex design), all redex substitutions should have terminatated by
 * now, and returned to the main clause. i.e. the redex stack is assumed
 * to be empty, at this point.  (Its possible this design may change in
 * in the future if multi-clause redexes are allowed, whatever the heck
 * that may be!?)
 */
void PatternMatchEngine::clause_stacks_push(void)
{
	_clause_stack_depth++;
	DO_LOG({logger().fine("--- That's it, now push to stack depth=%d",
	              _clause_stack_depth);})

	var_solutn_stack.push(var_grounding);
	_clause_solutn_stack.push(clause_grounding);

	issued_stack.push(issued);
	choice_stack.push(_choice_state);

	perm_push();

	_pmc.push();
}

/**
 * Pop all clause-traversal-related stacks. This restores state
 * so that the traversal of a single clause can resume where it left
 * off. These do NOT affect any of the redex stacks (which are assumed
 * to be empty at this point.)
 */
void PatternMatchEngine::clause_stacks_pop(void)
{
	_pmc.pop();

	// The grounding stacks are handled differently.
	POPSTK(_clause_solutn_stack, clause_grounding);
	POPSTK(var_solutn_stack, var_grounding);
	POPSTK(issued_stack, issued);

	POPSTK(choice_stack, _choice_state);

	perm_pop();

	_clause_stack_depth --;
	DO_LOG({logger().fine("pop to depth %d", _clause_stack_depth);})
}

/**
 * Unconditionally clear all graph traversal stacks
 * XXX TODO -- if the algo is working correctly, then all
 * of these should already be empty, when this method is
 * called. So really, we should check the stack size, and
 * assert if it is not zero ...
 */
void PatternMatchEngine::clause_stacks_clear(void)
{
	_clause_stack_depth = 0;
#if 0
	// Currently, only GlobUTest fails when this is uncommented.
	OC_ASSERT(0 == _clause_solutn_stack.size());
	OC_ASSERT(0 == var_solutn_stack.size());
	OC_ASSERT(0 == issued_stack.size());
	OC_ASSERT(0 == choice_stack.size());
	OC_ASSERT(0 == perm_stack.size());
#else
	while (!_clause_solutn_stack.empty()) _clause_solutn_stack.pop();
	while (!var_solutn_stack.empty()) var_solutn_stack.pop();
	while (!issued_stack.empty()) issued_stack.pop();
	while (!choice_stack.empty()) choice_stack.pop();
	while (!perm_stack.empty()) perm_stack.pop();
#endif
}

void PatternMatchEngine::solution_push(void)
{
	var_solutn_stack.push(var_grounding);
	_clause_solutn_stack.push(clause_grounding);
}

void PatternMatchEngine::solution_pop(void)
{
	POPSTK(var_solutn_stack, var_grounding);
	POPSTK(_clause_solutn_stack, clause_grounding);
}

void PatternMatchEngine::solution_drop(void)
{
	var_solutn_stack.pop();
	_clause_solutn_stack.pop();
}

/* ======================================================== */

/// Pass the grounding that was found out to the callback.
/// ... unless there is an Always clasue, in which case we
/// save them up until we've looked at all of them.
bool PatternMatchEngine::report_grounding(const HandleMap &var_soln,
                                          const HandleMap &term_soln)
{
	// If there is no for-all clause (no AlwaysLink clause)
	// then report groundings as they are found.
	if (_pat->always.size() == 0)
		return _pmc.grounding(var_soln, term_soln);

	// If we are here, we need to record groundings, until later,
	// when we find out if the for-all clauses were satsified.

	// Don't even bother caching, if we know we are losing.
	if (not _forall_state) return false;

	_var_ground_cache.push_back(var_soln);
	_term_ground_cache.push_back(term_soln);

	// Keep going.
	return false;
}

bool PatternMatchEngine::report_forall(void)
{
	// Nothing to do.
	if (_pat->always.size() == 0) return false;

	// If its OK to report, then report them now.
	bool halt = false;
	if (_forall_state)
	{
		size_t nitems = _var_ground_cache.size();
		OC_ASSERT(_term_ground_cache.size() == nitems);
		for (size_t i=0; i<nitems; i++)
		{
			halt = _pmc.grounding(_var_ground_cache[i],
			                      _term_ground_cache[i]);
			if (halt) break;
		}
	}
	_forall_state = true;
	_var_ground_cache.clear();
	_term_ground_cache.clear();
	return halt;
}

/* ======================================================== */

/**
 * explore_neighborhood - explore the local (connected) neighborhood
 * of the starter clause, looking for a match.  The idea here is that
 * it is much easier to traverse a connected graph looking for the
 * appropriate subgraph (pattern) than it is to try to explore the
 * whole atomspace, at random.  The user callback `initiate_search()`
 * should call this method, suggesting a clause to start with, and
 * where in the clause the search should begin.
 *
 * Inputs:
 * do_clause: must be one of the clauses previously specified in the
 *            clause list of the match() method.
 * term:      must be a sub-clause of do_clause; that is, must be a link
 *            that appears in do_clause. Must contain `grnd` below.
 * grnd:      must be a (non-variable) node in the `term` term.
 *            That is, this must be one of the outgoing atoms of the
 *            `term` link; it must be a node, and it must not be
 *            a variable node or glob node.
 *
 * Returns true if one (or more) matches are found
 *
 * This routine is meant to be invoked on every candidate atom taken
 * from the atom space. That atom is assumed to anchor some part of
 * a graph that hopefully will match the pattern.
 */
bool PatternMatchEngine::explore_neighborhood(const Handle& do_clause,
                                              const Handle& term,
                                              const Handle& grnd)
{
	clause_stacks_clear();
	bool halt = explore_redex(term, grnd, do_clause);
	bool stop = report_forall();
	return halt or stop;
}

/**
 * Same as above, obviously; we just pick up the graph context
 * where we last left it.
 */
bool PatternMatchEngine::explore_redex(const Handle& term,
                                       const Handle& grnd,
                                       const Handle& first_clause)
{
	// Cleanup
	clear_current_state();

	// Match the required clauses.
	issued.insert(first_clause);
	return explore_clause(term, grnd, first_clause);
}

/**
 * Every clause in a pattern is one of two types:  it either
 * specifies a pattern to be matched, or it specifies an evaluatable
 * atom that must be evaluated to determine if it is to be accepted.
 * (In the default callback, evaluatable atoms are always crisp
 * boolean-logic formulas, although the infrastructure is designed
 * to handle other situations as well, e.g. Bayesian formulas, etc.)
 *
 * This method simply dispatches a given clause to be either pattern
 * matched, or to be evaluated.
 */
bool PatternMatchEngine::explore_clause(const Handle& term,
                                        const Handle& grnd,
                                        const Handle& clause)
{
	// If we are looking for a pattern to match, then ... look for it.
	// Evaluatable clauses are not patterns; they are clauses that
	// evaluate to true or false.
	if (not is_evaluatable(clause))
	{
		DO_LOG({logger().fine("Clause is matchable; start matching it");})

		_did_check_forall = false;
		bool found = explore_term_branches(term, grnd, clause);

		if (not _did_check_forall and is_always(clause))
		{
			// We need to record failures for the AlwaysLink
			Handle empty;
			_forall_state = _forall_state and
				_pmc.always_clause_match(clause, empty, var_grounding);
		}

		// If found is false, then there's no solution here.
		// Bail out, return false to try again with the next candidate.
		return found;
	}

	// If we are here, we have an evaluatable clause on our hands.
	DO_LOG({logger().fine("Clause is evaluatable; start evaluating it");})

	// Some people like to have a clause that is just one big
	// giant variable, matching almost anything. Keep these folks
	// happy, and record the suggested grounding. There's nowhere
	// else to do this, so we do it here.
	if (term->get_type() == VARIABLE_NODE)
		var_grounding[term] = grnd;

	bool found = _pmc.evaluate_sentence(clause, var_grounding);
	DO_LOG({logger().fine("Post evaluating clause, found = %d", found);})
	if (found)
	{
		return clause_accept(clause, grnd);
	}
	else if (is_always(clause))
	{
		// We need to record failures for the AlwaysLink
		Handle empty;
		_forall_state = _forall_state and
			_pmc.always_clause_match(clause, empty, var_grounding);
	}

	return false;
}

void PatternMatchEngine::record_grounding(const PatternTermPtr& ptm,
                                          const Handle& hg)
{
	const Handle& hp = ptm->getHandle();

	// If this is a closed pattern, not containing any variables,
	// then there is no need to save it.
	if (hp == hg)
		return;

	// Only record if the pattern is not quoted, otherwise the pattern
	// is not completely self-contained.
	if (not ptm->isQuoted())
		var_grounding[hp] = hg;
	// If it is quoted, maybe the quote is in the ptm. Unwrap it,
	// and record that. (Huh ???)
	else if (const Handle& quote = ptm->getQuote())
		var_grounding[quote] = hg;
}

/**
 * Clear current traversal state. This gets us into a state where we
 * can start traversing a set of clauses.
 */
void PatternMatchEngine::clear_current_state(void)
{
	// Clear all state.
	var_grounding.clear();
	clause_grounding.clear();

	depth = 0;

	// ChoiceLink state
	_choice_state.clear();
	_need_choice_push = false;
	_choose_next = true;

	// UnorderedLink state
	_have_more = false;
	_take_step = true;
	_latest_term = nullptr;
	_latest_wrap = nullptr;
	_perm_state.clear();

	// GlobNode state
	_glob_state.clear();

	issued.clear();
}

bool PatternMatchEngine::explore_constant_evaluatables(const HandleSeq& clauses)
{
	bool found = true;
	for (const Handle& clause : clauses) {
		if (is_in(clause, _pat->evaluatable_holders)) {
			found = _pmc.evaluate_sentence(clause, HandleMap());
			if (not found)
				break;
		}
	}
	if (found)
		report_grounding(HandleMap(), HandleMap());

	return found;
}

PatternMatchEngine::PatternMatchEngine(PatternMatchCallback& pmcb)
	: _pmc(pmcb),
	_nameserver(nameserver()),
	_varlist(nullptr),
	_pat(nullptr),
	clause_accepted(false)
{
	// current state
	depth = 0;

	// graph state
	_clause_stack_depth = 0;

	// choice link state
	_need_choice_push = false;
	_choose_next = true;

	// unordered link state
	_have_more = false;
	_take_step = true;
	_latest_term = nullptr;
	_latest_wrap = nullptr;
}

void PatternMatchEngine::set_pattern(const Variables& v,
                                     const Pattern& p)
{
	_varlist = &v;
	_pat = &p;
}

/* ======================================================== */

#ifdef DEBUG
void PatternMatchEngine::print_solution(
	const HandleMap &vars,
	const HandleMap &clauses)
{
	Logger::Level save = logger().get_level();
	logger().set_level("fine");
	logger().set_timestamp_flag(false);
	logger().set_print_to_stdout_flag(true);
	logger().set_print_level_flag(false);
	log_solution(vars, clauses);

	logger().set_level(save);
}

void PatternMatchEngine::log_solution(
	const HandleMap &vars,
	const HandleMap &clauses)
{
	if (!logger().is_fine_enabled())
		return;

	logger().fine() << "There are groundings for " << vars.size() << " terms";
	int varcnt = 0;
	for (const auto& j: vars)
	{
		Type vtype = j.first->get_type();
		if (VARIABLE_NODE == vtype or GLOB_NODE == vtype) varcnt++;
	}
	logger().fine() << "Groundings for " << varcnt << " variables:";

	// Print out the bindings of solutions to variables.
	for (const auto& j: vars)
	{
		Handle var(j.first);
		Handle soln(j.second);

		// Only print grounding for variables.
		Type vtype = var->get_type();
		if (VARIABLE_NODE != vtype and GLOB_NODE != vtype) continue;

		if (not soln)
		{
			logger().fine("ERROR: ungrounded variable %s\n",
			              var->to_short_string().c_str());
			continue;
		}

		logger().fine("\t%s maps to %s\n",
		              var->to_short_string().c_str(),
		              soln->to_short_string().c_str());
	}

	// Print out the full binding to all of the clauses.
	logger().fine() << "Groundings for " << clauses.size() << " clauses:";
	HandleMap::const_iterator m;
	int i = 0;
	for (m = clauses.begin(); m != clauses.end(); ++m, ++i)
	{
		if (not m->second)
		{
			Handle mf(m->first);
			logmsg("ERROR: ungrounded clause", mf);
			continue;
		}
		std::string str = m->second->to_short_string();
		logger().fine("%d.   %s", i, str.c_str());
	}
}

/**
 * For debug logging only
 */
void PatternMatchEngine::log_term(const HandleSet &vars,
                                  const HandleSeq &clauses)
{
	logger().fine("Clauses:");
	for (Handle h : clauses) log(h);

	logger().fine("Vars:");
	for (Handle h : vars) log(h);
}
#else

void PatternMatchEngine::log_solution(const HandleMap &vars,
                                      const HandleMap &clauses) {}

void PatternMatchEngine::log_term(const HandleSet &vars,
                                  const HandleSeq &clauses) {}
#endif

/* ===================== END OF FILE ===================== */<|MERGE_RESOLUTION|>--- conflicted
+++ resolved
@@ -1181,19 +1181,16 @@
 		// might satisfy this clause. So try those, until exhausted.
 		// Note that these unordered links might be buried deeply;
 		// that is why we iterate over them here.
-<<<<<<< HEAD
 		PatternTermPtr last_term = _latest_term;
 		if (last_term)
 			DO_LOG({LAZY_LOG_FINE << "Odometer term: " << last_term->to_string();})
 
-=======
->>>>>>> 2c6c2523
 		while (_have_more)
 		{
 			_have_more = false;
 			_take_step = true;
 
-<<<<<<< HEAD
+			DO_LOG({LAZY_LOG_FINE << "Continue exploring term: " << ptm->to_string();})
 			if (explore_glob_branches(ptm, hg, clause_root))
 				return true;
 			if (_latest_wrap and _latest_wrap == last_term)
@@ -1203,13 +1200,7 @@
 				return false;
 			}
 		}
-=======
-			DO_LOG({LAZY_LOG_FINE << "Continue exploring term: " << ptm->to_string();})
-			if (explore_glob_branches(ptm, hg, clause_root))
-				return true;
-		}
 		DO_LOG({LAZY_LOG_FINE << "Finished exploring term: " << ptm->to_string();})
->>>>>>> 2c6c2523
 	}
 	return false;
 }
