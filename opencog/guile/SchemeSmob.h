/*
 * SchemeSmob.h
 *
 * Guile SMOB interface for opencog atoms and truth values.
 * This class implements the actual functions the guile shell invokes
 * when it sees the opencog-specific proceedures.
 *
 * Copyright (c) 2008,2009 Linas Vepstas <linasvepstas@gmail.com>
 */

#ifdef HAVE_GUILE

#ifndef _OPENCOG_SCHEME_SMOB_H
#define _OPENCOG_SCHEME_SMOB_H

#include <atomic>
#include <map>
#include <string>
#include <vector>
#include <libguile.h>

#include <opencog/atoms/base/Handle.h>
#include <opencog/atoms/value/Value.h>
#include <opencog/atoms/value/types.h>

#include <opencog/truthvalue/AttentionValue.h>
#include <opencog/truthvalue/DistributionalValue.h>
#include <opencog/truthvalue/ConditionalDV.h>
#include <opencog/truthvalue/DVFormulas.h>
#include <opencog/truthvalue/TruthValue.h>

#include <opencog/atomspace/AtomSpace.h>

namespace opencog {
/** \addtogroup grp_smob
 *	@{
 */

class Atom;

class SchemeSmob
{
	friend class SchemeEval;
	friend class PrimitiveEnviron;
	template<typename R, typename T, class... Args> friend class SchemePrimitive;
	template<typename R, typename T, class... Args> friend class SchemePrimitiveBase;

	friend class LoggerSCM;

private:

	enum {
		COG_PROTOM = 1, // values or atoms - smart pointer
		COG_AS,         // atom spaces
		COG_LOGGER,     // logger
		COG_EXTEND      // callbacks into C++ code.
	};

	// Encrypt and decrypt atomspace pointer, work around to bug
	// https://github.com/opencog/atomspace/issues/1382
	static AtomSpace* encrypt(AtomSpace* as);
	static AtomSpace* decrypt(AtomSpace* as);

	static std::atomic_flag is_inited;
	static void module_init(void*);
	static void register_procs();
	static void register_proc(const char*, int, int, int, scm_t_subr);

	// The cog_misc_tag are for all other opencog types, such
	// as truth values, which are ephemeral (garbage-collected)
	static scm_t_bits cog_misc_tag;

	// Initialization functions
	static void init_smob_type(void);

	static int print_misc(SCM, SCM, scm_print_state *);
	static SCM equalp_misc(SCM, SCM);
	static SCM mark_misc(SCM);
	static size_t free_misc(SCM);

	static SCM handle_to_scm(const Handle&);
<<<<<<< HEAD
	static SCM handleseq_to_scm(const HandleSeq&);
	static SCM protom_to_scm(const ProtoAtomPtr&);
	static SCM protomseq_to_scm(const ProtomSeq&);
=======
	static SCM protom_to_scm(const ValuePtr&);
>>>>>>> 0b613d90
	static SCM tv_to_scm(const TruthValuePtr&);
	static SCM av_to_scm(const AttentionValuePtr&);
	static SCM dv_to_scm(const DistributionalValuePtr&);
	static SCM dvs_to_scm(const std::vector<DistributionalValuePtr>&);
	static SCM cdv_to_scm(const ConditionalDVPtr&);
	static SCM float_list_to_scm(const std::vector<double>&);
	static SCM dvkey_to_scm(const DVKey&);
	static SCM dvkeyseq_to_scm(const DVKeySeq&);
	static Handle scm_to_handle(SCM);
	static ValuePtr scm_to_protom(SCM);
	static TruthValuePtr scm_to_tv(SCM);

	static DVKey scm_to_DVKey(SCM);
	static DVKeySeq scm_to_DVKeySeq(SCM);

	static std::vector<double> scm_to_float_list (SCM);
<<<<<<< HEAD
	static ProtomSeq scm_to_protom_list (SCM);
=======
	static std::vector<ValuePtr> scm_to_protom_list (SCM);
>>>>>>> 0b613d90
	static std::vector<std::string> scm_to_string_list (SCM);

	// Value, atom creation and deletion functions
	static SCM ss_new_value(SCM, SCM);
	static SCM ss_new_node(SCM, SCM, SCM);
	static SCM ss_new_link(SCM, SCM);
	static SCM ss_node(SCM, SCM, SCM);
	static SCM ss_link(SCM, SCM);
	static SCM ss_delete(SCM, SCM);
	static SCM ss_delete_recursive(SCM, SCM);
	static SCM ss_extract(SCM, SCM);
	static SCM ss_extract_recursive(SCM, SCM);
	static SCM ss_value_p(SCM);
	static SCM ss_atom_p(SCM);
	static SCM ss_node_p(SCM);
	static SCM ss_link_p(SCM);
	static SCM _radix_ten;

	// Return the hash value of the atom.
	static SCM ss_handle(SCM);
	static SCM ss_atom_less_p(SCM, SCM);

	// Get list endcoded in a value
	static SCM ss_value_to_list(SCM);
	static SCM ss_value_ref(SCM, SCM);

	// Property setters on atoms
	static SCM ss_set_tv(SCM, SCM);
	static SCM ss_set_value(SCM, SCM, SCM);
	static SCM ss_inc_count(SCM, SCM);

	// Atom properties
	static SCM ss_name(SCM);
	static SCM ss_number(SCM);
	static SCM ss_type(SCM);
	static SCM ss_arity(SCM);
	static SCM ss_as(SCM);
	static SCM ss_tv(SCM);
	static SCM ss_get_mean(SCM);
	static SCM ss_get_confidence(SCM);
	static SCM ss_get_count(SCM);
	static SCM ss_keys(SCM);
	static SCM ss_value(SCM, SCM);
	static SCM ss_incoming_set(SCM);
	static SCM ss_incoming_by_type(SCM, SCM);
	static SCM ss_outgoing_set(SCM);
	static SCM ss_outgoing_by_type(SCM, SCM);
	static SCM ss_outgoing_atom(SCM, SCM);

	// Type query functions
	static SCM ss_map_type(SCM, SCM);
	static SCM ss_get_types(void);
	static SCM ss_get_type(SCM);
	static SCM ss_type_p(SCM);
	static SCM ss_value_type_p(SCM);
	static SCM ss_node_type_p(SCM);
	static SCM ss_link_type_p(SCM);
	static SCM ss_get_subtypes(SCM);
	static SCM ss_subtype_p(SCM, SCM);

	// Truth values
	static SCM ss_new_stv(SCM, SCM);
	static SCM ss_new_ctv(SCM, SCM, SCM);
	static SCM ss_new_itv(SCM, SCM, SCM);
	static SCM ss_new_ptv(SCM, SCM, SCM);
	static SCM ss_new_ftv(SCM, SCM);
	static SCM ss_new_etv(SCM, SCM);
	static SCM ss_tv_p(SCM);
	static SCM tv_p(SCM, Type);
	static SCM ss_stv_p(SCM);
	static SCM ss_ctv_p(SCM);
	static SCM ss_itv_p(SCM);
	static SCM ss_ptv_p(SCM);
	static SCM ss_ftv_p(SCM);
	static SCM ss_etv_p(SCM);
	static SCM ss_tv_get_value(SCM);
	static SCM ss_tv_get_mean(SCM);
	static SCM ss_tv_get_confidence(SCM);
	static SCM ss_tv_get_count(SCM);
	static SCM ss_tv_merge(SCM, SCM);
	static SCM ss_tv_merge_hi_conf(SCM, SCM);

	// Atom Spaces
	static SCM ss_new_as(SCM);
	static SCM ss_as_p(SCM);
	static SCM ss_get_as(void);
	static SCM ss_set_as(SCM);
	static SCM ss_as_env(SCM);
	static SCM ss_as_uuid(SCM);
	static SCM ss_as_clear(SCM);
	static SCM ss_as_mark_readonly(SCM);
	static SCM ss_as_mark_readwrite(SCM);
	static SCM ss_as_readonly_p(SCM);
	static SCM make_as(AtomSpace *);
	static void release_as(AtomSpace *);
	static AtomSpace* ss_to_atomspace(SCM);
	static std::mutex as_mtx;
	static std::map<AtomSpace*, int> deleteable_as;
	static void as_ref_count(SCM, AtomSpace *);

	// Attention values
	static SCM ss_new_av(SCM, SCM, SCM);
	static SCM ss_av_p(SCM);
	static SCM ss_av_get_value(SCM);

	// Distributional values
	static SCM ss_new_dv(SCM, SCM);
	static SCM ss_new_dv_simple(SCM, SCM);
	static SCM ss_dv_p(SCM);
	static SCM ss_dv_divide(SCM,SCM,SCM);
	static SCM ss_dv_sum_joint(SCM,SCM);
	static SCM ss_dv_get_confidence(SCM);
	static SCM ss_dv_get_fom(SCM);
	static SCM ss_dv_conjunction(SCM,SCM);
	static SCM ss_dv_disjunction(SCM,SCM);
	static SCM ss_dv_negate(SCM);
	static SCM ss_dv_is_empty(SCM);
	static SCM ss_cdv_is_empty(SCM);
	static SCM ss_new_cdv(SCM, SCM);
	static SCM ss_cdv_get_conditions(SCM);
	static SCM ss_cdv_get_unconditonals(SCM);
	static SCM ss_cdv_get_unconditonal(SCM,SCM);
	static SCM ss_cdv_get_joint(SCM,SCM);
	static SCM ss_cdv_merge(SCM,SCM);
	static SCM ss_cdv_cde(SCM,SCM);

	// Free variables
	static SCM ss_get_free_variables(SCM);
	static SCM ss_is_closed(SCM);

	// Misc utilities
	static std::string to_string(SCM);
	static std::string protom_to_string(SCM);
	static std::string handle_to_string(const Handle&, int);
	static std::string misc_to_string(SCM);
	static TruthValuePtr get_tv_from_list(SCM);
	static AttentionValuePtr get_av_from_list(SCM);
	static DistributionalValuePtr get_dv_from_list(SCM);
	static AtomSpace* get_as_from_list(SCM);

	// Logger
	static SCM logger_to_scm(Logger*);
	static Logger* ss_to_logger(SCM);
	static std::string logger_to_string(const Logger *);
	static void release_logger(Logger*);
	static Logger* new_logger();
	static std::mutex lgr_mtx;
	static std::set<Logger*> deleteable_lgr;

	// validate arguments coming from scheme passing into C++
	[[ noreturn ]] static void throw_exception(const std::exception&,
	                                           const char *, SCM);
	static AtomSpace* verify_atomspace(SCM, const char *, int pos = 1);
	static Type verify_type(SCM, const char *, int pos = 1);
	static Handle verify_handle(SCM, const char *, int pos = 1);
	static ValuePtr verify_protom(SCM, const char *, int pos = 1);
	static TruthValuePtr verify_tv(SCM, const char *, int pos = 1);
	static AttentionValuePtr verify_av(SCM, const char *, int pos = 1);
	static Interval verify_interval(SCM, const char *, int pos=1);
	static DVKey verify_DVKey(SCM, const char *, int pos=1);
	static DVKeySeq verify_DVKeySeq(SCM, const char *, int pos=1);
	static DistributionalValuePtr verify_dv(SCM, const char *, int pos = 1);
	static std::vector<DistributionalValuePtr> verify_dv_list(SCM, const char *,
	                                                          int pos = 1);
	static ConditionalDVPtr verify_cdv(SCM, const char *, int pos = 1);
	static HandleSeq verify_handle_list (SCM, const char *,
	                                     int pos = 1);
	static std::vector<double> verify_float_list (SCM, const char *,
<<<<<<< HEAD
	                                              int pos = 1);
	static ProtomSeq verify_protom_list (SCM, const char *,
	                                     int pos = 1);
=======
	                                               int pos = 1);
	static std::vector<ValuePtr> verify_protom_list (SCM, const char *,
	                                               int pos = 1);
>>>>>>> 0b613d90
	static std::vector<std::string> verify_string_list (SCM, const char *,
	                                                    int pos = 1);
	static std::string verify_string (SCM, const char *, int pos = 1,
	                                  const char *msg = "string");
	static int verify_int (SCM, const char *, int pos = 1,
	                       const char *msg = "integer");
	static size_t verify_size (SCM, const char *, int pos = 1,
	                           const char *msg = "size integer");
	static double verify_real (SCM, const char *, int pos = 1,
	                           const char *msg = "real number");
	static Logger* verify_logger(SCM, const char *, int pos = 1);

	static SCM atomspace_fluid;
	static void ss_set_env_as(AtomSpace *);
	SchemeSmob();
public:
	// This makes init publicly visible; needed for the guile module.
	static void init();

	// This allows other users to get the atomspace that scheme is
	// using.
	static AtomSpace* ss_get_env_as(const char *);
public:

	// Utility printing functions
	static std::string to_string(const Handle&);
	static std::string as_to_string(const AtomSpace *);
	static std::string av_to_string(const AttentionValuePtr&);
	static std::string dv_to_string(const DistributionalValuePtr&);
	static std::string tv_to_string(const TruthValuePtr&);
};

/** @}*/
} // namespace opencog

extern "C" {

void opencog_guile_init(void);

};

#endif // _OPENCOG_SCHEME_SMOB_H

#endif // HAVE_GUILE<|MERGE_RESOLUTION|>--- conflicted
+++ resolved
@@ -79,13 +79,9 @@
 	static size_t free_misc(SCM);
 
 	static SCM handle_to_scm(const Handle&);
-<<<<<<< HEAD
 	static SCM handleseq_to_scm(const HandleSeq&);
-	static SCM protom_to_scm(const ProtoAtomPtr&);
+	static SCM protom_to_scm(const ValuePtr&);
 	static SCM protomseq_to_scm(const ProtomSeq&);
-=======
-	static SCM protom_to_scm(const ValuePtr&);
->>>>>>> 0b613d90
 	static SCM tv_to_scm(const TruthValuePtr&);
 	static SCM av_to_scm(const AttentionValuePtr&);
 	static SCM dv_to_scm(const DistributionalValuePtr&);
@@ -102,11 +98,7 @@
 	static DVKeySeq scm_to_DVKeySeq(SCM);
 
 	static std::vector<double> scm_to_float_list (SCM);
-<<<<<<< HEAD
 	static ProtomSeq scm_to_protom_list (SCM);
-=======
-	static std::vector<ValuePtr> scm_to_protom_list (SCM);
->>>>>>> 0b613d90
 	static std::vector<std::string> scm_to_string_list (SCM);
 
 	// Value, atom creation and deletion functions
@@ -275,15 +267,9 @@
 	static HandleSeq verify_handle_list (SCM, const char *,
 	                                     int pos = 1);
 	static std::vector<double> verify_float_list (SCM, const char *,
-<<<<<<< HEAD
 	                                              int pos = 1);
 	static ProtomSeq verify_protom_list (SCM, const char *,
 	                                     int pos = 1);
-=======
-	                                               int pos = 1);
-	static std::vector<ValuePtr> verify_protom_list (SCM, const char *,
-	                                               int pos = 1);
->>>>>>> 0b613d90
 	static std::vector<std::string> verify_string_list (SCM, const char *,
 	                                                    int pos = 1);
 	static std::string verify_string (SCM, const char *, int pos = 1,
