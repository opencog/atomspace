/*
 * InferenceSCM.cc
 *
 * Copyright (C) 2014 Misgana Bayetta
 * Copyright (C) 2015 OpenCog Foundation
 *
 * Author: Misgana Bayetta <misgana.bayetta@gmail.com>  Sept 2014
 *
 * This program is free software; you can redistribute it and/or modify
 * it under the terms of the GNU Affero General Public License v3 as
 * published by the Free Software Foundation and including the exceptions
 * at http://opencog.org/wiki/Licenses
 *
 * This program is distributed in the hope that it will be useful,
 * but WITHOUT ANY WARRANTY; without even the implied warranty of
 * MERCHANTABILITY or FITNESS FOR A PARTICULAR PURPOSE.  See the
 * GNU General Public License for more details.
 *
 * You should have received a copy of the GNU Affero General Public License
 * along with this program; if not, write to:
 * Free Software Foundation, Inc.,
 * 51 Franklin Street, Fifth Floor, Boston, MA 02110-1301 USA.
 */

#include "InferenceSCM.h"

#include <opencog/guile/SchemePrimitive.h>
#include <opencog/guile/SchemeSmob.h>
#include <opencog/rule-engine/forwardchainer/ForwardChainer.h>
#include <opencog/rule-engine/backwardchainer/BackwardChainer.h>
#include <opencog/atomspace/AtomSpace.h>

using namespace opencog;

// XXX HACK ALERT This needs to be static, in order for python to
// work correctly.  The problem is that python keeps creating and
// destroying this class, but it expects things to stick around.
// Oh well. I guess that's OK, since the definition is meant to be
// for the lifetime of the server, anyway.
std::vector<FunctionWrap*> InferenceSCM::_binders;

InferenceSCM::InferenceSCM() : ModuleWrap("opencog rule-engine") {}

/// This is called while (opencog rule-engine) is the current module.
/// Thus, all the definitions below happen in that module.
void InferenceSCM::init(void)
{
	_binders.push_back(new FunctionWrap(do_forward_chaining,
	                                    "cog-fc", "rule-engine"));
	_binders.push_back(new FunctionWrap(do_backward_chaining,
	                                    "cog-bc", "rule-engine"));
}

InferenceSCM::~InferenceSCM()
{
#if PYTHON_BUG_IS_FIXED
	for (FunctionWrap* pw : _binders)
		delete pw;
#endif
}

namespace opencog {

/**
 * A scheme cog-fc call back handler method which invokes the forward
 * chainer with the arguments passed to cog-fc.
 *
 * @param hsource      The source atom to start the forward chaining with.
 * @param rbs          A handle to the rule base ConceptNode.
 * @param hfoucs_set   A handle to a set link containing the set of focus sets.
 *                     if the set link is empty, FC will be invoked on the entire
 *                     atomspace.
 *
 * @return             A ListLink containing the result of FC inference.
 */
Handle do_forward_chaining(AtomSpace* as,
                           const Handle& hsource,
                           const Handle& rbs,
                           const Handle& hfocus_set)
{
#ifdef HAVE_GUILE
<<<<<<< HEAD
    AtomSpace *as = SchemeSmob::ss_get_env_as("cog-fc");
=======
    ForwardChainer fc(*as, rbs);
>>>>>>> bfd5edc5

    HandleSeq focus_set = {};

    if (hfocus_set->getType() == SET_LINK)
        focus_set = LinkCast(hfocus_set)->getOutgoingSet();
    else
        throw RuntimeException(
                TRACE_INFO,
                "InferenceSCM::do_forward_chaining - focus set should be SET_LINK type!");

<<<<<<< HEAD
    ForwardChainer fc(*as, rbs, hsource, focus_set);
    fc.do_chain();
=======
    // TODO variable fulfillment
    fc.do_chain(hsource,focus_set);
>>>>>>> bfd5edc5
    HandleSeq result = fc.get_chaining_result();

    return as->add_link(LIST_LINK, result);

#else
    return Handle::UNDEFINED;
#endif
}

Handle do_backward_chaining(AtomSpace* as,
                            const Handle& h,
                            const Handle& rbs,
                            const Handle& focus_link)
{
    if (Handle::UNDEFINED == rbs)
        throw RuntimeException(TRACE_INFO,
            "InferenceSCM::do_backward_chaining - invalid rulebase!");

#ifdef HAVE_GUILE
    BackwardChainer bc(*as, rbs);
    bc.set_target(h, focus_link);

    logger().debug("[BackwardChainer] Before do_chain");

    bc.do_chain();

    logger().debug("[BackwardChainer] After do_chain");
    map<Handle, UnorderedHandleSet> soln = bc.get_chaining_result();

    HandleSeq soln_list_link;
    for (auto it = soln.begin(); it != soln.end(); ++it) {
        HandleSeq hs;
        hs.push_back(it->first);
        hs.insert(hs.end(), it->second.begin(), it->second.end());

        soln_list_link.push_back(as->add_link(LIST_LINK, hs));
    }

    return as->add_link(LIST_LINK, soln_list_link);
#else
    return Handle::UNDEFINED;
#endif
}

}

void opencog_ruleengine_init(void)
{
    static InferenceSCM inference;
    inference.module_init();
}<|MERGE_RESOLUTION|>--- conflicted
+++ resolved
@@ -79,12 +79,6 @@
                            const Handle& hfocus_set)
 {
 #ifdef HAVE_GUILE
-<<<<<<< HEAD
-    AtomSpace *as = SchemeSmob::ss_get_env_as("cog-fc");
-=======
-    ForwardChainer fc(*as, rbs);
->>>>>>> bfd5edc5
-
     HandleSeq focus_set = {};
 
     if (hfocus_set->getType() == SET_LINK)
@@ -94,13 +88,8 @@
                 TRACE_INFO,
                 "InferenceSCM::do_forward_chaining - focus set should be SET_LINK type!");
 
-<<<<<<< HEAD
     ForwardChainer fc(*as, rbs, hsource, focus_set);
     fc.do_chain();
-=======
-    // TODO variable fulfillment
-    fc.do_chain(hsource,focus_set);
->>>>>>> bfd5edc5
     HandleSeq result = fc.get_chaining_result();
 
     return as->add_link(LIST_LINK, result);
